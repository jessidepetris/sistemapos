import type { Express } from "express";
import { createServer, type Server } from "http";
import { storage } from "./storage";
import { setupAuth, hashPassword } from "./auth";
import { z } from "zod";
import passport from "passport";
import { Router } from "express";
import { getBankAccounts, createBankAccount, updateBankAccount, deleteBankAccount } from "./api/bank-accounts";
import { getProductionOrders, createProductionOrder, updateProductionOrder, deleteProductionOrder } from "./api/production-orders";
import { scrapePrices } from "./scraper";
import { checkAfipStatus, createAfipInvoice } from "./api/afip";
import {
  InsertSale,
  InsertSaleItem,
  quotations,
  quotationItems,
  sales,
  saleItems,
} from "../shared/schema";
import { db } from "./db";
import { eq } from "drizzle-orm";

export async function registerRoutes(app: Express): Promise<Server> {
  // Sets up /api/register, /api/login, /api/logout, /api/user
  setupAuth(app);

  // Dashboard endpoints
  app.get("/api/dashboard/stats", async (req, res) => {
    try {
      // Obtener fecha de hoy (inicio y fin)
      const today = new Date();
      const startOfToday = new Date(today.getFullYear(), today.getMonth(), today.getDate());
      
      // Obtener ventas de hoy
      const todaySales = await storage.getAllSales() || [];
      const todaySalesFiltered = todaySales.filter((sale: any) => {
        const saleDate = new Date(sale.timestamp);
        return saleDate >= startOfToday;
      });
      
      const yesterdaySales = await storage.getAllSales() || [];
      const yesterdaySalesFiltered = yesterdaySales.filter((sale: any) => {
        const saleDate = new Date(sale.timestamp);
        const yesterday = new Date(today);
        yesterday.setDate(today.getDate() - 1);
        const startOfYesterday = new Date(yesterday.getFullYear(), yesterday.getMonth(), yesterday.getDate());
        const endOfYesterday = new Date(yesterday.getFullYear(), yesterday.getMonth(), yesterday.getDate(), 23, 59, 59);
        return saleDate >= startOfYesterday && saleDate <= endOfYesterday;
      });
      
      // Calcular total de ventas de hoy
      const todayTotal = todaySalesFiltered.reduce((acc: number, sale: any) => {
        return acc + parseFloat(sale.total);
      }, 0);
      
      // Calcular total de ventas de ayer
      const yesterdayTotal = yesterdaySalesFiltered.reduce((acc: number, sale: any) => {
        return acc + parseFloat(sale.total);
      }, 0);
      
      // Calcular cambio porcentual
      let percentChange = 0;
      let trend = "neutral";
      
      if (yesterdayTotal > 0) {
        percentChange = ((todayTotal - yesterdayTotal) / yesterdayTotal) * 100;
        trend = percentChange > 0 ? "up" : percentChange < 0 ? "down" : "neutral";
      } else if (todayTotal > 0) {
        percentChange = 100;
        trend = "up";
      }
      
      // Obtener productos con stock bajo
      const products = await storage.getAllProducts() || [];
      const lowStockProducts = products.filter((product: any) => {
        // Consideramos stock bajo cuando hay menos de 10 unidades
        return parseFloat(product.stock) < 10;
      });
      
      // Obtener clientes nuevos
      const customers = await storage.getAllCustomers() || [];
      // Temporalmente consideramos a todos como nuevos
      const newCustomers = customers;
      
      const stats = {
        todaySales: { 
          total: `$${todayTotal.toFixed(2)}`, 
          change: `${Math.abs(percentChange).toFixed(1)}%`, 
          trend 
        },
        transactions: { 
          count: `${todaySalesFiltered.length}`, 
          change: yesterdaySalesFiltered.length > 0 
            ? `${Math.abs(((todaySalesFiltered.length - yesterdaySalesFiltered.length) / yesterdaySalesFiltered.length) * 100).toFixed(1)}%` 
            : "0%", 
          trend: todaySalesFiltered.length > yesterdaySalesFiltered.length ? "up" : 
                 todaySalesFiltered.length < yesterdaySalesFiltered.length ? "down" : "neutral" 
        },
        lowStock: { 
          count: `${lowStockProducts.length}` 
        },
        newCustomers: { 
          count: `${newCustomers.length}` 
        }
      };
      
      res.json(stats);
    } catch (error) {
      console.error("Error al generar estadísticas del dashboard:", error);
      res.status(500).json({ error: "Error al generar estadísticas" });
    }
  });

  app.get("/api/dashboard/recent-sales", async (req, res) => {
    try {
      const allSales = await storage.getAllSales() || [];
      
      // Ordenar por fecha, más recientes primero
      const sortedSales = [...allSales].sort((a, b) => {
        return new Date(b.timestamp ?? '').getTime() - new Date(a.timestamp ?? '').getTime();
      });
      
      // Tomar las 5 ventas más recientes
      const recentSales = sortedSales.slice(0, 5).map(async (sale) => {
        // Obtener detalles del cliente
        let customerName = "Cliente no registrado";
        if (sale.customerId) {
          const customer = await storage.getCustomer(sale.customerId);
          if (customer) {
            customerName = customer.name;
          }
        }
        
        // Obtener ítems de la venta
        const saleItems = await storage.getSaleItemsBySaleId(sale.id);
        
        return {
          id: sale.id,
          customer: customerName,
          items: saleItems.length,
          total: parseFloat(sale.total),
          timestamp: sale.timestamp,
          status: sale.status || "completed"
        };
      });
      
      // Resolver todas las promesas
      const processedSales = await Promise.all(recentSales);
      
      res.json(processedSales);
    } catch (error) {
      console.error("Error al obtener ventas recientes:", error);
      res.status(500).json({ error: "Error al obtener ventas recientes" });
    }
  });

  app.get("/api/dashboard/inventory-alerts", async (req, res) => {
    try {
      const products = await storage.getAllProducts() || [];
      
      // Filtrar productos con stock bajo
      const lowStockProducts = products
        .filter((product: any) => {
          return parseFloat(product.stock) < 10;
        })
        .map((product: any, index) => {
          return {
            id: product.id,
            product: product.name,
            stock: parseFloat(product.stock),
            unit: product.unit || "unidades",
            level: parseFloat(product.stock) < 5 ? "critical" : "warning"
          };
        });
      
      // Ordenar por nivel de criticidad y stock (primero los más críticos)
      const sortedAlerts = lowStockProducts.sort((a, b) => {
        if (a.level === "critical" && b.level !== "critical") return -1;
        if (a.level !== "critical" && b.level === "critical") return 1;
        return a.stock - b.stock;
      });
      
      // Limitar a 5 alertas
      const inventoryAlerts = sortedAlerts.slice(0, 5);
      
      res.json(inventoryAlerts);
    } catch (error) {
      console.error("Error al obtener alertas de inventario:", error);
      res.status(500).json({ error: "Error al obtener alertas de inventario" });
    }
  });

  app.get("/api/dashboard/recent-activity", async (req, res) => {
    try {
      // Recopilar diferentes tipos de actividad
      const allSales = await storage.getAllSales() || [];
      const users = await storage.getAllUsers() || [];
      
      // Crear actividades de venta (las 2 más recientes)
      const salesActivities = allSales
        .sort((a, b) => new Date(b.timestamp ?? '').getTime() - new Date(a.timestamp ?? '').getTime())
        .slice(0, 2)
        .map((sale, index) => {
          const user = users.find((u: any) => u.id === sale.userId);
          const timeAgo = getTimeAgo(sale.timestamp ?? '');
          
          return {
            id: `sale-${sale.id}`,
            user: user ? (user.fullName || user.username) : "Usuario",
            action: `registró una venta de $${parseFloat(sale.total).toFixed(2)}`,
            timeAgo,
            type: "sale",
            timestamp: new Date(sale.timestamp ?? '').getTime()
          };
        });
      
      // Actividades de inventario
      const inventoryActivities = [
        {
          id: "inventory-1",
          user: "Sistema",
          action: "actualizó nivel de stock de productos",
          timeAgo: "Hace 2 horas",
          type: "inventory",
          timestamp: Date.now() - 2 * 60 * 60 * 1000
        }
      ];
      
      // Actividades de precios
      const priceActivities = [
        {
          id: "price-1",
          user: users.length > 0 ? (users[0].fullName || users[0].username) : "Usuario",
          action: "actualizó precios de productos",
          timeAgo: "Hace 4 horas",
          type: "price",
          timestamp: Date.now() - 4 * 60 * 60 * 1000
        }
      ];
      
      // Actividades de clientes
      const customerActivities = [
        {
          id: "customer-1",
          user: users.length > 1 ? (users[1].fullName || users[1].username) : "Usuario",
          action: "registró un nuevo cliente",
          timeAgo: "Hace 6 horas",
          type: "customer",
          timestamp: Date.now() - 6 * 60 * 60 * 1000
        }
      ];
      
      // Combinar todas las actividades
      const allActivities = [
        ...salesActivities,
        ...inventoryActivities,
        ...priceActivities,
        ...customerActivities
      ];
      
      // Ordenar por tiempo (más recientes primero)
      const sortedActivities = allActivities.sort((a, b) => b.timestamp - a.timestamp);
      
      // Tomar las 4 actividades más recientes
      const recentActivity = sortedActivities.slice(0, 4);
      
      res.json(recentActivity);
    } catch (error) {
      console.error("Error al obtener actividad reciente:", error);
      res.status(500).json({ error: "Error al obtener actividad reciente" });
    }
  });
  
  // Función helper para calcular tiempo transcurrido
  function getTimeAgo(timestamp: string | Date) {
    const now = new Date();
    const date = new Date(timestamp);
    const diffMs = now.getTime() - date.getTime();
    const diffMins = Math.floor(diffMs / (1000 * 60));
    const diffHours = Math.floor(diffMs / (1000 * 60 * 60));
    const diffDays = Math.floor(diffMs / (1000 * 60 * 60 * 24));
    
    if (diffMins < 60) {
      return `Hace ${diffMins} minutos`;
    } else if (diffHours < 24) {
      return `Hace ${diffHours} horas`;
    } else {
      return `Hace ${diffDays} días`;
    }
  }

  // Products endpoints
  app.get("/api/products", async (req, res) => {
    try {
      let products = await storage.getAllProducts();

      // Optional search by name or description
      const search = (req.query.search as string | undefined)?.toLowerCase();
      if (search) {
        products = products.filter((p) =>
          p.name.toLowerCase().includes(search) ||
          (p.description?.toLowerCase().includes(search))
        );
      }

      // Optional sorting by name or price
      const sort = req.query.sort as string | undefined;
      if (sort === "name") {
        products = products.sort((a, b) => a.name.localeCompare(b.name));
      } else if (sort === "price") {
        products = products.sort(
          (a, b) => parseFloat(a.price || "0") - parseFloat(b.price || "0"),
        );
      }

      res.json(products);
    } catch (error) {
      res
        .status(500)
        .json({ message: "Error al obtener productos", error: (error as Error).message });
    }
  });

  app.post("/api/products", async (req, res) => {
    try {
      const productData = { ...req.body };

      // Calcular costo unitario si se proporciona costo por bulto
      const unitsForCalc = parseFloat(productData.unitsPerPack?.toString() || "1");
      if (!productData.cost && productData.packCost && unitsForCalc > 0) {
        productData.cost = (parseFloat(productData.packCost) / unitsForCalc).toString();
      }
      
      // Agregar la fecha de última actualización
      productData.lastUpdated = new Date().toISOString();
      
      const product = await storage.createProduct(productData);
      res.status(201).json(product);
    } catch (error) {
      res.status(400).json({ message: "Error al crear producto", error: (error as Error).message });
    }
  });

  app.put("/api/products/:id", async (req, res) => {
    try {
      const id = parseInt(req.params.id);
      let productData = { ...req.body };

      // Calcular costo unitario si se proporciona costo por bulto
      const unitsForCalc = parseFloat(productData.unitsPerPack?.toString() || "1");
      if (!productData.cost && productData.packCost && unitsForCalc > 0) {
        productData.cost = (parseFloat(productData.packCost) / unitsForCalc).toString();
      }
      
      console.log(`[PUT /api/products/${id}] Recibida solicitud de actualización con datos:`, JSON.stringify(productData, null, 2));
      
      // Si es un producto compuesto, calcular el costo automáticamente
      if (productData.isComposite && productData.components) {
        let components;
        
        // Parsear los componentes si están en formato string
        if (typeof productData.components === 'string') {
          try {
            components = JSON.parse(productData.components);
          } catch (e) {
            console.error("Error al parsear componentes:", e);
            components = [];
          }
        } else {
          components = productData.components;
        }
        
        if (components && components.length > 0) {
          // Calcular costo total basado en los componentes
          let totalCost = 0;
          
          for (const component of components) {
            const componentProduct = await storage.getProduct(component.productId);
            if (componentProduct && componentProduct.cost) {
              const componentCost = parseFloat(componentProduct.cost.toString());
              const quantity = parseFloat(component.quantity);
              totalCost += componentCost * quantity;
            }
          }
          
          console.log(`Producto compuesto actualizado: Costo calculado automáticamente = ${totalCost}`);
          productData.cost = totalCost;
        }
      }
      
      // Verificar que el producto exista antes de actualizarlo
      const existingProduct = await storage.getProduct(id);
      if (!existingProduct) {
        console.error(`[PUT /api/products/${id}] Error: Producto no encontrado`);
        return res.status(404).json({ message: "Producto no encontrado", error: `Producto con ID ${id} no existe` });
      }
      
      console.log(`[PUT /api/products/${id}] Producto existente encontrado:`, existingProduct.name);
      
      // Agregar la fecha de última actualización solo si no viene en los datos
      if (!productData.lastUpdated) {
        productData.lastUpdated = new Date().toISOString();
      }
      
      const product = await storage.updateProduct(id, productData);
      console.log(`[PUT /api/products/${id}] Producto actualizado correctamente:`, product.name);
      
      // Asegurar que se envíe como JSON
      res.setHeader('Content-Type', 'application/json');
      res.json({
        ...product,
        message: "Producto actualizado correctamente"
      });
    } catch (error) {
      console.error(`[PUT /api/products/:id] Error al actualizar producto:`, error);
      res.status(400).json({ message: "Error al actualizar producto", error: (error as Error).message });
    }
  });

  app.delete("/api/products/:id", async (req, res) => {
    try {
      const id = parseInt(req.params.id);
      await storage.deleteProduct(id);
      res.json({ success: true });
    } catch (error) {
      res.status(400).json({ message: "Error al eliminar producto", error: (error as Error).message });
    }
  });

  // Suppliers endpoints
  app.get("/api/suppliers", async (req, res) => {
    try {
      const suppliers = await storage.getAllSuppliers();
      res.json(suppliers);
    } catch (error) {
      res.status(500).json({ message: "Error al obtener proveedores", error: (error as Error).message });
    }
  });

  app.post("/api/suppliers", async (req, res) => {
    try {
      const supplier = await storage.createSupplier(req.body);
      res.status(201).json(supplier);
    } catch (error) {
      res.status(400).json({ message: "Error al crear proveedor", error: (error as Error).message });
    }
  });

  app.put("/api/suppliers/:id", async (req, res) => {
    try {
      const id = parseInt(req.params.id);
      const supplier = await storage.updateSupplier(id, req.body);
      res.json(supplier);
    } catch (error) {
      res.status(400).json({ message: "Error al actualizar proveedor", error: (error as Error).message });
    }
  });

  app.delete("/api/suppliers/:id", async (req, res) => {
    try {
      const id = parseInt(req.params.id);
      await storage.deleteSupplier(id);
      res.json({ success: true });
    } catch (error) {
      res.status(400).json({ message: "Error al eliminar proveedor", error: (error as Error).message });
    }
  });

  // Customers endpoints
  app.get("/api/customers", async (req, res) => {
    try {
      const customers = await storage.getAllCustomers();
      res.json(customers);
    } catch (error) {
      res.status(500).json({ message: "Error al obtener clientes", error: (error as Error).message });
    }
  });

  app.post("/api/customers", async (req, res) => {
    try {
      const customer = await storage.createCustomer(req.body);
      res.status(201).json(customer);
    } catch (error) {
      res.status(400).json({ message: "Error al crear cliente", error: (error as Error).message });
    }
  });

  app.put("/api/customers/:id", async (req, res) => {
    try {
      const id = parseInt(req.params.id);
      const customer = await storage.updateCustomer(id, req.body);
      res.json(customer);
    } catch (error) {
      res.status(400).json({ message: "Error al actualizar cliente", error: (error as Error).message });
    }
  });

  app.delete("/api/customers/:id", async (req, res) => {
    try {
      const id = parseInt(req.params.id);
      await storage.deleteCustomer(id);
      res.json({ success: true });
    } catch (error) {
      res.status(400).json({ message: "Error al eliminar cliente", error: (error as Error).message });
    }
  });

  // Accounts endpoints
  app.get("/api/accounts", async (req, res) => {
    try {
      const accounts = await storage.getAllAccounts();
      const accountsWithCustomer = await Promise.all(
        accounts.map(async (account) => {
          if (account.customerId) {
            const customer = await storage.getCustomer(account.customerId);
            return { ...account, customer };
          }
          return account;
        })
      );
      res.json(accountsWithCustomer);
    } catch (error) {
      res.status(500).json({ message: "Error al obtener cuentas", error: (error as Error).message });
    }
  });

  app.post("/api/accounts", async (req, res) => {
    try {
      const account = await storage.createAccount(req.body);
      // Update the customer to have hasAccount = true
      if (account.customerId) {
        await storage.updateCustomer(account.customerId, { hasAccount: true });
      }
      res.status(201).json(account);
    } catch (error) {
      res.status(400).json({ message: "Error al crear cuenta", error: (error as Error).message });
    }
  });

  app.get("/api/accounts/:accountId/transactions", async (req, res) => {
    try {
      const accountId = parseInt(req.params.accountId);
      const transactions = await storage.getAccountTransactions(accountId);
      res.json(transactions);
    } catch (error) {
      res.status(500).json({ message: "Error al obtener transacciones", error: (error as Error).message });
    }
  });

  app.post("/api/account-transactions", async (req, res) => {
    try {
      // Comprobar si el usuario está autenticado
      const userId = req.user?.id || req.body.userId;
      
      if (!userId) {
        return res.status(401).json({ message: "No autorizado: Se requiere usuario para la transacción" });
      }
      
      const { accountId, amount, type, description, paymentMethod } = req.body;
      
      console.log("Solicitud de transacción recibida:", { accountId, amount, type, description, userId, paymentMethod });
      
      const account = await storage.getAccount(accountId);
      if (!account) {
        return res.status(404).json({ message: "Cuenta no encontrada" });
      }
      
      // Calculate new balance
      let newBalance = parseFloat(account.balance.toString());
      if (type === "credit") {
        newBalance -= parseFloat(amount);  // Un crédito (pago) DISMINUYE el saldo deudor
      } else if (type === "debit") {
        newBalance += parseFloat(amount);  // Un débito (cargo) AUMENTA el saldo deudor
      }
      
      console.log("Nuevo balance calculado:", newBalance);
      
      // Create transaction
      const transaction = await storage.createAccountTransaction({
        accountId,
        amount,
        type,
        description,
        userId,
        paymentMethod: type === "credit" ? paymentMethod : undefined, // Solo guardamos el método de pago para créditos
        balanceAfter: newBalance
      });
      
      // Update account balance
      await storage.updateAccount(accountId, { balance: newBalance, lastUpdated: new Date() });
      
      console.log("Transacción creada con éxito:", transaction);
      
      res.status(201).json(transaction);
    } catch (error) {
      console.error("Error al crear transacción:", error);
      res.status(400).json({ message: "Error al crear transacción", error: (error as Error).message });
    }
  });

  // Sales endpoints
  app.get("/api/sales", async (req, res) => {
    try {
      const sales = await storage.getAllSales();
      res.json(sales);
    } catch (error) {
      res.status(500).json({ message: "Error al obtener ventas", error: (error as Error).message });
    }
  });

  app.post('/api/sales', async (req, res) => {
    console.log('\n=== Iniciando proceso de venta ===');
    console.log('Headers:', req.headers);
    console.log('Cookies:', req.cookies);
    console.log('Session:', req.session);
    console.log('Body:', JSON.stringify(req.body, null, 2));
    
    try {
      // Verificar sesión
      if (!(req.session as any).passport?.user) {
        console.log('Error: Sesión no encontrada en passport');
        return res.status(401).json({ 
          code: "SESSION_EXPIRED",
          message: "La sesión ha expirado. Por favor, inicie sesión nuevamente." 
        });
      }

      const userId = (req.session as any).passport.user;
      console.log('Usuario autenticado con ID:', userId);
      
      // Obtener el usuario completo
      const user = await storage.getUser(userId);
      if (!user) {
        console.log('Error: Usuario no encontrado en la base de datos');
        return res.status(401).json({ 
          code: "USER_NOT_FOUND",
          message: "Usuario no encontrado" 
        });
      }
      console.log('Usuario encontrado:', user.username);
      
      // Extraer los campos del body, aceptando ambos nombres para compatibilidad
      const {
        items,
        paymentMethods,
        discountPercent = 0,
        surchargePercent = 0,
        customerId = null,
      } = req.body;
      // Permitir ambos nombres, pero usar los correctos para guardar
      const documentType = req.body.documentType || req.body.docType || "remito";
      const invoiceNumber = req.body.invoiceNumber || req.body.docNumber || null;
      
      if (!items || !Array.isArray(items) || items.length === 0) {
        console.log('Error: No hay items en la venta');
        return res.status(400).json({ message: 'La venta debe contener al menos un item' });
      }

      if (!paymentMethods || !Array.isArray(paymentMethods) || paymentMethods.length === 0) {
        console.log('Error: No hay métodos de pago');
        return res.status(400).json({ message: 'Debe especificar al menos un método de pago' });
      }

      // Verificar stock y disponibilidad de productos
      for (const item of items) {
        const product = await storage.getProduct(item.productId);
        if (!product) {
          return res.status(400).json({ message: `Producto con ID ${item.productId} no encontrado` });
        }
        
        // Verificar si el producto está activo o es discontinuo con stock
        if (!product.active && !(product.isDiscontinued && parseFloat(product.stock.toString()) > 0)) {
          return res.status(400).json({ message: `El producto "${product.name}" no está disponible para la venta` });
        }
        
        // Verificar stock suficiente
        if (parseFloat(product.stock.toString()) < item.quantity) {
          return res.status(400).json({ message: `Stock insuficiente para el producto "${product.name}"` });
        }
      }

      // Calcular subtotal
      const subtotal = items.reduce((sum, item) => sum + (item.price * item.quantity), 0);
      // Calcular descuento y recargo
      const discount = discountPercent > 0 ? subtotal * (discountPercent / 100) : 0;
      const surcharge = surchargePercent > 0 ? subtotal * (surchargePercent / 100) : 0;
      // Calcular total
      const total = subtotal - discount + surcharge;
      console.log('Subtotal:', subtotal, 'Descuento:', discount, 'Recargo:', surcharge, 'Total:', total);

      // Crear la venta con los nombres correctos de campos
      const sale = await storage.createSale({
        customerId,
        userId: userId,
        subtotal: subtotal.toFixed(2),
        discount: discount.toFixed(2),
        discountPercent: discountPercent.toString(),
        surcharge: surcharge.toFixed(2),
        surchargePercent: surchargePercent.toString(),
        total: total.toFixed(2),
        paymentMethod: paymentMethods[0]?.method || "efectivo",
        documentType,
        invoiceNumber,
        status: "completed"
      });

      console.log('Venta creada exitosamente:', sale.id);

      // Prorratear el descuento entre los ítems
      let prorratedTotal = 0;
      for (let idx = 0; idx < items.length; idx++) {
        const item = items[idx];
        const product = await storage.getProduct(item.productId);
        const itemSubtotal = item.price * item.quantity;
        const proportion = subtotal > 0 ? itemSubtotal / subtotal : 0;
        let itemDiscount = discount * proportion;
        // Ajuste de redondeo en el último ítem
        if (idx === items.length - 1) {
          itemDiscount = discount - prorratedTotal;
        } else {
          prorratedTotal += itemDiscount;
        }
        const itemTotal = itemSubtotal - itemDiscount;
        await storage.createSaleItem({
          saleId: sale.id,
          productId: item.productId,
          name: product?.name || 'Producto',
          quantity: item.quantity,
          unit: item.unit,
          price: item.price,
          discount: itemDiscount.toFixed(2),
          total: itemTotal.toFixed(2)
        });
        // Actualizar stock
        if (product) {
          const newStock = parseFloat(product.stock) - parseFloat(item.quantity);
          await storage.updateProduct(product.id, { stock: newStock.toString() });
          console.log(`Stock actualizado para producto ${product.id}: ${newStock}`);
        }
      }

      // Crear los pagos
      for (const payment of paymentMethods) {
        console.log(`Procesando pago:`, payment);
        await storage.createPayment({
          saleId: sale.id,
          amount: payment.amount,
          method: payment.method,
          accountId: payment.accountId
        });
      }

      console.log('=== Proceso de venta completado ===\n');
      
      res.json(sale);
    } catch (error) {
      console.error('Error en el proceso de venta:', error);
      res.status(500).json({ message: 'Error al procesar la venta' });
    }
  });

  // Helper functions for different payment types
  async function handleCashPayment(account: any, amount: number, docType: string, docNumber: string | number, saleId: number, userId: number) {
    // Primer movimiento: Débito por la venta
    await storage.createAccountTransaction({
      accountId: account.id,
      amount,
      type: "debit",
      description: `${docType} ${docNumber}`,
      relatedSaleId: saleId,
      userId,
      balanceAfter: parseFloat(account.balance.toString()) + amount
    });

    const newBalance = parseFloat(account.balance.toString()) + amount;

    // Segundo movimiento: Crédito por el pago en efectivo
    await storage.createAccountTransaction({
      accountId: account.id,
      amount,
      type: "credit",
      description: `Pago en efectivo - ${docType} ${docNumber}`,
      relatedSaleId: saleId,
      userId,
      balanceAfter: newBalance - amount
    });

    // Actualizar el saldo final de la cuenta
    await storage.updateAccount(account.id, { 
      balance: (newBalance - amount).toString(),
      lastUpdated: new Date().toISOString()
    });
  }

  async function handleTransferPayment(account: any, amount: number, docType: string, docNumber: string | number, saleId: number, userId: number) {
    // Primer movimiento: Débito por la venta
    await storage.createAccountTransaction({
      accountId: account.id,
      amount,
      type: "debit",
      description: `${docType} ${docNumber}`,
      relatedSaleId: saleId,
      userId,
      balanceAfter: parseFloat(account.balance.toString()) + amount
    });

    const newBalance = parseFloat(account.balance.toString()) + amount;

    // Segundo movimiento: Crédito por el pago por transferencia
    await storage.createAccountTransaction({
      accountId: account.id,
      amount,
      type: "credit",
      description: `Pago por transferencia - ${docType} ${docNumber}`,
      relatedSaleId: saleId,
      userId,
      balanceAfter: newBalance - amount
    });

    // Actualizar el saldo final de la cuenta
    await storage.updateAccount(account.id, { 
      balance: (newBalance - amount).toString(),
      lastUpdated: new Date().toISOString()
    });
  }

  async function handleAccountPayment(account: any, amount: number, docType: string, docNumber: string | number, saleId: number, userId: number, paymentMethod: string): Promise<void> {
    // Primer movimiento: Débito por la venta
    const currentBalance = parseFloat(account.balance.toString());
    const debitBalance = currentBalance + amount;  // Un débito AUMENTA el saldo
    
    await storage.createAccountTransaction({
        accountId: account.id,
        amount,
        type: "debit",
        description: `${docType} ${docNumber}`,
        relatedSaleId: saleId,
        userId,
        balanceAfter: debitBalance.toString()
    });

    // Solo registramos el pago si NO es en cuenta corriente
    if (paymentMethod !== 'current_account') {
        // Segundo movimiento: Crédito por el pago
        let paymentDescription = '';
        switch (paymentMethod) {
            case 'cash':
                paymentDescription = `Pago en efectivo`;
                break;
            case 'transfer':
                paymentDescription = `Pago por transferencia`;
                break;
            case 'qr':
                paymentDescription = `Pago por QR`;
                break;
            case 'credit_card':
                paymentDescription = `Pago con tarjeta de crédito`;
                break;
            case 'debit_card':
                paymentDescription = `Pago con tarjeta de débito`;
                break;
            case 'check':
                paymentDescription = `Pago con cheque`;
                break;
            default:
                paymentDescription = `Pago`;
        }
        
        const creditBalance = debitBalance - amount;  // Un crédito REDUCE el saldo
        
        await storage.createAccountTransaction({
            accountId: account.id,
            amount,
            type: "credit",
            description: `${paymentDescription} - ${docType} ${docNumber}`,
            relatedSaleId: saleId,
            userId,
            balanceAfter: creditBalance.toString()
        });

        // Actualizar el saldo final después del pago
        await storage.updateAccount(account.id, { 
            balance: creditBalance.toString(),
            lastUpdated: new Date().toISOString()
        });
    } else {
        // Si es cuenta corriente, solo actualizamos con el débito
        await storage.updateAccount(account.id, { 
            balance: debitBalance.toString(),
            lastUpdated: new Date().toISOString()
        });
    }
  }

  async function calculateNewBalance(accountId: number): Promise<number> {
    const transactions = await storage.getAccountTransactions(accountId);
    
    // Ordenar las transacciones por fecha
    transactions.sort((a: any, b: any) => {
        const dateA = new Date(a.createdAt || 0);
        const dateB = new Date(b.createdAt || 0);
        return dateA.getTime() - dateB.getTime();
    });
    
    // Calcular el saldo acumulado en orden cronológico
    let balance = 0;
    for (const transaction of transactions) {
        if (transaction.type === 'credit') {
            balance -= parseFloat(transaction.amount.toString());  // Un crédito (pago) REDUCE el saldo
        } else {
            balance += parseFloat(transaction.amount.toString());  // Un débito (cargo) AUMENTA el saldo
        }
        
        // Actualizar el balanceAfter en la base de datos
        try {
            await storage.updateAccountTransactionBalance(transaction.id, balance.toString());
        } catch (error) {
            console.error("Error actualizando balance de transacción:", error);
        }
    }
    
    return balance;
  }

  // Invoices (remitos) endpoints
  app.get("/api/invoices", async (req, res) => {
    try {
      // For this MVP, invoices will be the same as sales
      const sales = await storage.getAllSales();
      
      // Enrich with customer data
      const invoices = await Promise.all(
        sales.map(async (sale) => {
          let customer = null;
          if (sale.customerId) {
            customer = await storage.getCustomer(sale.customerId);
          }
          
          const user = await storage.getUser(sale.userId);
          
          // Get sale items
          const items = await storage.getSaleItemsBySaleId(sale.id);
          
          // Parse payment details if exists
          let paymentDetailsObj = null;
          if (sale.paymentDetails) {
            try {
              paymentDetailsObj = JSON.parse(sale.paymentDetails);
            } catch (e) {
              console.error("Error parsing payment details", e);
            }
          }
          
          // Parse print options if exists
          let printOptionsObj = sale.printOptions || { printTicket: true, sendEmail: false };
          
          return {
            ...sale,
            customer,
            user,
            items,
            paymentDetailsObj,
            printOptionsObj,
            // Información adicional para la impresión del comprobante
            businessName: "Punto Pastelero",
            businessAddress: "Av. Colón 1234, Córdoba, Argentina",
            businessPhone: "+54 351 123-4567",
            businessEmail: "ventas@puntopastelero.com",
            // Tipo de factura según documentType para impresión
            invoiceType: sale.documentType === 'factura_a' ? 'A' : 
                        sale.documentType === 'factura_b' ? 'B' : 'R'
          };
        })
      );
      
      res.json(invoices);
    } catch (error) {
      res.status(500).json({ message: "Error al obtener remitos", error: (error as Error).message });
    }
  });

  // Endpoint para convertir un pedido en factura (remito)
  app.post("/api/invoices/from-order/:id", async (req, res) => {
    try {
      const orderId = parseInt(req.params.id);
      
      // Verificar si el pedido existe
      const order = await storage.getOrder(orderId);
      if (!order) {
        return res.status(404).json({ message: "Pedido no encontrado" });
      }

      // Verificar si el pedido ya está facturado
      if (order.status === "invoiced") {
        return res.status(400).json({ message: "Este pedido ya ha sido facturado anteriormente" });
      }
      
      // Obtener los ítems del pedido
      const orderItems = await storage.getOrderItemsByOrderId(orderId);
      
      if (orderItems.length === 0) {
        return res.status(400).json({ message: "El pedido no tiene productos para facturar" });
      }
      
      // Extraer datos del body
      const { 
        documentType = "remito", 
        paymentMethod = "efectivo", 
        notes = "",
        printOptions = { printTicket: true, sendEmail: false },
        discountPercent = 0,
        surchargePercent = 0,
        paymentDetails = {} // Agregar extracción de paymentDetails
      } = req.body;
      
      // Calcular el total con descuento y recargo
      let subtotal = parseFloat(order.total);
      let discountAmount = 0;
      let surchargeAmount = 0;
      
      if (discountPercent > 0) {
        discountAmount = subtotal * (discountPercent / 100);
        subtotal -= discountAmount;
      }
      
      if (surchargePercent > 0) {
        surchargeAmount = subtotal * (surchargePercent / 100);
        subtotal += surchargeAmount;
      }
      
      // Crear una nueva venta (factura/remito)
      const invoice = await storage.createSale({
        customerId: order.customerId,
        userId: req.user?.id || 1, // Usar el usuario autenticado o el ID 1 por defecto
        total: subtotal.toString(), // Usar el subtotal ya calculado con descuento
        subtotal: order.total,
        tax: "0", // Para simplificar, sin impuestos
        discount: discountAmount.toString(),
        surcharge: surchargeAmount.toString(),
        discountPercent: discountPercent.toString(),
        surchargePercent: surchargePercent.toString(),
        documentType, // Usar el tipo de documento enviado
        documentNumber: "", // Se generará automáticamente
        paymentMethod, // Usar el método de pago enviado
        paymentStatus: "pagado", // Por defecto, pagado
        notes: notes || `Generado desde pedido #${orderId}. ${order.notes || ''}`,
        source: "sistema",
        printOptions: JSON.stringify(printOptions),
        status: "completed" // Establecer explícitamente el estado como completado
      });
      
      // Actualizar cuenta corriente del cliente si corresponde
      if (order.customerId) {
        const account = await storage.getAccountByCustomerId(order.customerId);
        if (account) {
          const docTypeText = documentType === 'remito' ? 'Remito' : 'Factura';
          const docNumber = invoice.id;

          // Handle different payment methods
          if (paymentMethod === 'cash' || (paymentMethod === 'mixed' && paymentDetails?.mixedPayment?.cash > 0)) {
            const cashAmount = paymentMethod === 'cash' ? subtotal : paymentDetails.mixedPayment.cash;
            await handleAccountPayment(account, cashAmount, docTypeText, docNumber, invoice.id, req.user?.id || 1, 'cash');
          }

          if (paymentMethod === 'transfer' || (paymentMethod === 'mixed' && paymentDetails?.mixedPayment?.transfer > 0)) {
            const transferAmount = paymentMethod === 'transfer' ? subtotal : paymentDetails.mixedPayment.transfer;
            await handleAccountPayment(account, transferAmount, docTypeText, docNumber, invoice.id, req.user?.id || 1, 'transfer');
          }

          if (paymentMethod === 'qr' || (paymentMethod === 'mixed' && paymentDetails?.mixedPayment?.qr > 0)) {
            const qrAmount = paymentMethod === 'qr' ? subtotal : paymentDetails.mixedPayment.qr;
            await handleAccountPayment(account, qrAmount, docTypeText, docNumber, invoice.id, req.user?.id || 1, 'qr');
          }

          if (paymentMethod === 'credit_card' || (paymentMethod === 'mixed' && paymentDetails?.mixedPayment?.credit_card > 0)) {
            const creditCardAmount = paymentMethod === 'credit_card' ? subtotal : paymentDetails.mixedPayment.credit_card;
            await handleAccountPayment(account, creditCardAmount, docTypeText, docNumber, invoice.id, req.user?.id || 1, 'credit_card');
          }

          if (paymentMethod === 'debit_card' || (paymentMethod === 'mixed' && paymentDetails?.mixedPayment?.debit_card > 0)) {
            const debitCardAmount = paymentMethod === 'debit_card' ? subtotal : paymentDetails.mixedPayment.debit_card;
            await handleAccountPayment(account, debitCardAmount, docTypeText, docNumber, invoice.id, req.user?.id || 1, 'debit_card');
          }

          if (paymentMethod === 'check' || (paymentMethod === 'mixed' && paymentDetails?.mixedPayment?.check > 0)) {
            const checkAmount = paymentMethod === 'check' ? subtotal : paymentDetails.mixedPayment.check;
            await handleAccountPayment(account, checkAmount, docTypeText, docNumber, invoice.id, req.user?.id || 1, 'check');
          }

          if (paymentMethod === 'current_account' || (paymentMethod === 'mixed' && paymentDetails?.mixedPayment?.current_account > 0)) {
            const accountAmount = paymentMethod === 'current_account' ? subtotal : paymentDetails.mixedPayment.current_account;
            await handleAccountPayment(account, accountAmount, docTypeText, docNumber, invoice.id, req.user?.id || 1, 'current_account');
          }

          // Update account balance
          const newBalance = await calculateNewBalance(account.id);
          await storage.updateAccount(account.id, { balance: newBalance.toString(), lastUpdated: new Date().toISOString() });
        }
      }
      
      // Crear los ítems de la factura a partir de los ítems del pedido, prorrateando descuento y recargo de forma robusta y asíncrona
      const itemsSubtotal = orderItems.reduce((sum, item) => sum + parseFloat(item.total), 0);
      let prorratedTotal = 0;
      for (let idx = 0; idx < orderItems.length; idx++) {
        const item = orderItems[idx];
        const itemSubtotal = parseFloat(item.total);
        const proportion = itemsSubtotal > 0 ? itemSubtotal / itemsSubtotal : 0;
        const itemDiscount = discountAmount * proportion;
        const itemSurcharge = surchargeAmount * proportion;
        let itemTotal = itemSubtotal;
        if (discountAmount > 0) itemTotal -= itemDiscount;
        if (surchargeAmount > 0) itemTotal += itemSurcharge;
        // Ajuste de redondeo en el último ítem
        if (idx === orderItems.length - 1) {
          itemTotal = parseFloat((subtotal - prorratedTotal).toFixed(2));
        } else {
          prorratedTotal += itemTotal;
        }
        const product = await storage.getProduct(item.productId);
        await storage.createSaleItem({
          saleId: invoice.id,
          productId: item.productId,
          name: product?.name || 'Producto',
          quantity: item.quantity,
          unit: item.unit,
          price: item.price,
          total: itemTotal.toFixed(2),
          discount: itemDiscount.toFixed(2)
        });
        
        // Actualizar el stock del producto (descontando del stock reservado)
        if (product) {
          const newStock = parseFloat(product.stock) - parseFloat(item.quantity);
          await storage.updateProduct(product.id, { stock: newStock.toString() });
          console.log(`Stock actualizado para producto ${product.id}: ${newStock}`);
        }
      }
      
      // Actualizar el estado del pedido para marcar que ha sido facturado
      await storage.updateOrder(orderId, {
        customerId: order.customerId,
        total: order.total,
        status: "invoiced", // Nuevo estado para pedidos facturados
        notes: order.notes ? `${order.notes} - Facturado: ${new Date().toLocaleString()}` : `Facturado: ${new Date().toLocaleString()}`
      });
      
      // Obtener los datos de los productos para incluirlos en la respuesta
      const saleItems = await storage.getSaleItemsBySaleId(invoice.id);
      const productIds = saleItems.map(item => item.productId);
      const products = [];
      
      // Obtener información de cada producto
      for (const productId of productIds) {
        const product = await storage.getProduct(productId);
        if (product) {
          products.push(product);
        }
      }
      
      // Devolver la factura creada
      res.status(201).json({
        id: invoice.id,
        message: "Factura creada correctamente",
        invoice: {
          ...invoice,
          items: saleItems,
          products: products, // Incluir los datos de los productos
          productsData: JSON.stringify(products) // Respaldo en formato JSON
        }
      });
    } catch (error) {
      res.status(500).json({ 
        message: "Error al convertir pedido a factura", 
        error: (error as Error).message 
      });
    }
  });

  // Orders endpoints
  app.get("/api/orders", async (req, res) => {
    try {
      const orders = await storage.getAllOrders();
      
      // Enrich with customer data
      const enrichedOrders = await Promise.all(
        orders.map(async (order) => {
          let customer = null;
          if (order.customerId) {
            customer = await storage.getCustomer(order.customerId);
          }
          
          const user = await storage.getUser(order.userId);
          
          // Get order items
          const items = await storage.getOrderItemsByOrderId(order.id);
          
          // Obtener información completa de los productos para cada item
          const enrichedItems = await Promise.all(items.map(async (item) => {
            // Obtener detalles del producto
            const product = await storage.getProduct(item.productId);
            // Agregar el producto al item
            return {
              ...item,
              product: product,
              // Asegurar que tengamos un nombre de producto
              productName: product?.name || item.productName || `Producto #${item.productId}`
            };
          }));
          
          return {
            ...order,
            customer,
            user,
            items: enrichedItems
          };
        })
      );
      
      res.json(enrichedOrders);
    } catch (error) {
      res.status(500).json({ message: "Error al obtener pedidos", error: (error as Error).message });
    }
  });

  app.get("/api/orders/:id", async (req, res) => {
    try {
      const id = parseInt(req.params.id);
      const order = await storage.getOrder(id);
      
      if (!order) {
        return res.status(404).json({ message: "Pedido no encontrado" });
      }
      
      // Enrich with customer data
      let customer = null;
      if (order.customerId) {
        customer = await storage.getCustomer(order.customerId);
      }
      
      const user = await storage.getUser(order.userId);
      
      // Get order items
      const items = await storage.getOrderItemsByOrderId(order.id);
      
      // Obtener información completa de los productos para cada item
      const enrichedItems = await Promise.all(items.map(async (item) => {
        // Obtener detalles del producto
        const product = await storage.getProduct(item.productId);
        // Agregar el producto al item
        return {
          ...item,
          product: product,
          // Asegurar que tengamos un nombre de producto
          productName: product?.name || item.productName || `Producto #${item.productId}`
        };
      }));
      
      const enrichedOrder = {
        ...order,
        customer,
        user,
        items: enrichedItems
      };
      
      res.json(enrichedOrder);
    } catch (error) {
      res.status(500).json({ message: "Error al obtener pedido", error: (error as Error).message });
    }
  });

  app.post("/api/orders", async (req, res) => {
    try {
      if (!req.user) {
        return res.status(401).json({ message: "No autorizado" });
      }
      
      console.log("Creando nuevo pedido con datos:", req.body);
      const { customerId, total, status, notes, deliveryDate, items } = req.body;
      
      // Create order
      const order = await storage.createOrder({
        customerId,
        userId: req.user.id,
        total,
        status: status || "pending",
        notes,
        deliveryDate
      });
      
      console.log("Pedido creado:", order);
      
      // Create order items
      if (items && Array.isArray(items)) {
        console.log(`Procesando ${items.length} items del pedido`);
        
        for (const item of items) {
          console.log("Procesando item:", item);
          
          const orderItem = await storage.createOrderItem({
            orderId: order.id,
            productId: item.productId,
            quantity: item.quantity,
            unit: item.unit,
            price: item.price,
            total: item.total
          });
          
          console.log("Item de pedido creado:", orderItem);
        }
      } else {
        console.warn("No se proporcionaron items para el pedido o no es un array válido");
      }
      
      res.status(201).json(order);
    } catch (error) {
      console.error("Error al crear pedido:", error);
      res.status(400).json({ message: "Error al crear pedido", error: (error as Error).message });
    }
  });

  app.put("/api/orders/:id", async (req, res) => {
    try {
      // Eliminar temporalmente esta validación que puede estar causando el problema
      /*if (!req.user) {
        return res.status(401).json({ message: "No autorizado" });
      }*/
      
      const orderId = parseInt(req.params.id);
      const { customerId, total, status, notes, deliveryDate, items } = req.body;
      
      // Añadir log para depuración
      console.log("PUT /api/orders/:id - Datos recibidos:", {
        orderId,
        customerId,
        total,
        status,
        deliveryDate,
        itemsCount: items?.length || 0
      });
      
      // Verificar si el pedido existe
      const existingOrder = await storage.getOrder(orderId);
      if (!existingOrder) {
        return res.status(404).json({ message: "Pedido no encontrado" });
      }
      
      // Actualizar orden
      const updatedOrder = await storage.updateOrder(orderId, {
        customerId,
        total,
        status,
        notes,
        deliveryDate
      });
      
      // Obtener items existentes antes de eliminarlos para restaurar el stock
      const existingItems = await storage.getOrderItemsByOrderId(orderId);
      
      // Restaurar el stock de los items que serán eliminados
      for (const item of existingItems) {
        try {
          const product = await storage.getProduct(item.productId);
          if (product) {
            console.log(`[STOCK-RESTAURAR] Restaurando stock para producto: "${product.name}", ID: ${product.id}, Stock actual: ${product.stock}, Cantidad a restaurar: ${item.quantity}`);
            
            // Verificar si el producto es compuesto
            if (product.isComposite && product.components) {
              let components = [];
              try {
                components = typeof product.components === 'string' 
                  ? JSON.parse(product.components) 
                  : product.components;
                console.log(`[STOCK-RESTAURAR] Producto compuesto con ${components.length} componentes`);
              } catch (error) {
                console.error("[STOCK-RESTAURAR] Error al parsear componentes del producto:", error);
                components = [];
              }
              for (const component of components) {
                const componentProduct = await storage.getProduct(component.productId);
                if (componentProduct) {
                  const quantityToRestore = parseFloat(item.quantity) * parseFloat(component.quantity);
                  const newComponentStock = parseFloat(componentProduct.stock.toString()) + quantityToRestore;
                  console.log(`[STOCK-RESTAURAR] Restaurando stock de componente: "${componentProduct.name}", Stock anterior: ${componentProduct.stock}, Cantidad a restaurar: ${quantityToRestore}, Nuevo stock: ${newComponentStock}`);
                  
                  const updateResult = await storage.updateProduct(component.productId, { stock: newComponentStock.toString() });
                  console.log(`[STOCK-RESTAURAR] Resultado actualización stock componente:`, updateResult ? "OK" : "ERROR");
                  
                  // Verificar que el stock se actualizó correctamente
                  const updatedComponentProduct = await storage.getProduct(component.productId);
                  console.log(`[STOCK-RESTAURAR] Verificación stock componente actualizado: ${updatedComponentProduct?.stock}`);
                }
              }
            } else {
              // Para productos no compuestos (estándar)
              // Verificar si necesitamos aplicar factor de conversión
              let stockToRestore = parseFloat(item.quantity);
              
              // Verificar si la unidad del item es diferente a la unidad base del producto
              if (product.baseUnit && item.unit && item.unit !== product.baseUnit && product.conversionRates) {
                const conversions = typeof product.conversionRates === 'string' 
                  ? JSON.parse(product.conversionRates) 
                  : product.conversionRates;
                
                if (conversions && conversions[item.unit] && conversions[item.unit].factor) {
                  const conversionFactor = parseFloat(conversions[item.unit].factor);
                  stockToRestore = stockToRestore * conversionFactor;
                  console.log(`[STOCK-RESTAURAR] Aplicando factor de conversión ${conversionFactor} para ${item.unit}`);
                  console.log(`[STOCK-RESTAURAR] Cantidad original ${item.quantity}, cantidad a restaurar al stock: ${stockToRestore}`);
                }
              }
              
              const currentStock = parseFloat(product.stock.toString());
              const newStock = currentStock + stockToRestore;
              console.log(`[STOCK-RESTAURAR] Restaurando stock estándar - Stock anterior: ${currentStock}, Cantidad a restaurar: ${stockToRestore}, Nuevo stock: ${newStock}`);
              
              const updateResult = await storage.updateProduct(item.productId, { stock: newStock.toString() });
              console.log(`[STOCK-RESTAURAR] Resultado actualización stock estándar:`, updateResult ? "OK" : "ERROR");
              
              // Verificar que el stock se actualizó correctamente
              const updatedProduct = await storage.getProduct(item.productId);
              console.log(`[STOCK-RESTAURAR] Verificación stock actualizado: ${updatedProduct?.stock}`);
            }
          }
        } catch (error) {
          console.error("[STOCK-RESTAURAR] Error al restaurar stock:", error);
        }
      }
      
      // Eliminar items existentes
      await storage.deleteOrderItems(orderId);
      
      // Crear nuevos items
      if (items && Array.isArray(items)) {
        for (const item of items) {
          const orderItem = await storage.createOrderItem({
            orderId: orderId,
            productId: item.productId,
            quantity: item.quantity,
            unit: item.unit,
            price: item.price,
            total: item.total
          });
        }
      }
      
      // Responder con JSON y asegurar el Content-Type
      res.setHeader('Content-Type', 'application/json');
      res.json({
        ...updatedOrder,
        message: "Pedido actualizado correctamente"
      });
    } catch (error) {
      console.error("Error al actualizar pedido:", error);
      res.status(400).json({ message: "Error al actualizar pedido", error: (error as Error).message });
    }
  });

  app.patch("/api/orders/:id/status", async (req, res) => {
    try {
      const id = parseInt(req.params.id);
      const { status } = req.body;
      
      const orderSchema = z.object({
        status: z.enum(["pending", "processing", "completed"])
      });
      
      const validatedData = orderSchema.parse({ status });
      
      const order = await storage.updateOrder(id, { status: validatedData.status });
      res.json(order);
    } catch (error) {
      res.status(400).json({ message: "Error al actualizar estado del pedido", error: (error as Error).message });
    }
  });

  // Notes (credit/debit) endpoints
  app.get("/api/notes", async (req, res) => {
    try {
      const notes = await storage.getAllNotes();
      
      // Enrich with customer, user, and related sale data
      const enrichedNotes = await Promise.all(
        notes.map(async (note) => {
          let customer = null;
          if (note.customerId) {
            customer = await storage.getCustomer(note.customerId);
          }
          
          const user = await storage.getUser(note.userId);
          
          let relatedSale = null;
          if (note.relatedSaleId) {
            relatedSale = await storage.getSale(note.relatedSaleId);
          }
          
          // Si hay venta relacionada y está asociada a un cliente, obtenemos los datos
          if (relatedSale && relatedSale.customerId) {
            const saleCustomer = await storage.getCustomer(relatedSale.customerId);
            if (saleCustomer) {
              relatedSale.customer = saleCustomer;
            }
          }
          
          // Si hay una cuenta de cliente, verificamos si hay transaccación asociada
          let accountTransaction = null;
          if (note.customerId && customer?.hasAccount) {
            const account = await storage.getAccountByCustomerId(note.customerId);
            if (account) {
              // Buscar transacciones que tengan relatedNoteId igual al ID de esta nota
              const transactions = await storage.getAccountTransactions(account.id);
              accountTransaction = transactions.find(t => t.relatedNoteId === note.id);
            }
          }
          
          return {
            ...note,
            customer,
            user: user ? { ...user, password: undefined } : null,
            relatedSale,
            accountTransaction
          };
        })
      );
      
      res.json(enrichedNotes);
    } catch (error) {
      console.error("Error al obtener notas:", error);
      res.status(500).json({ message: "Error al obtener notas", error: (error as Error).message });
    }
  });

  app.post("/api/notes", async (req, res) => {
    try {
      if (!req.user) {
        return res.status(401).json({ message: "No autorizado" });
      }
      
      const { customerId, type, relatedSaleId, amount, reason, notes } = req.body;
      
      // Create note
      const note = await storage.createNote({
        customerId,
        userId: req.user.id,
        type,
        relatedSaleId,
        amount,
        reason,
        notes,
        timestamp: new Date()
      });
      
      let accountTransaction = null;
      
      // If the customer has an account, create a transaction
      if (customerId) {
        const customer = await storage.getCustomer(customerId);
        if (customer && customer.hasAccount) {
          const account = await storage.getAccountByCustomerId(customerId);
          if (account) {
            let newBalance = parseFloat(account.balance.toString());
            
            if (type === "credit") {
              newBalance += parseFloat(amount);  // Una nota de crédito AUMENTA el saldo a favor (reduce el saldo deudor)
            } else if (type === "debit") {
              newBalance -= parseFloat(amount);  // Una nota de débito REDUCE el saldo a favor (aumenta el saldo deudor)
            }
            
            // Crear transacción en cuenta corriente
            accountTransaction = await storage.createAccountTransaction({
              accountId: account.id,
              amount,
              type: type === "credit" ? "credit" : "debit",
              description: `Nota de ${type === "credit" ? "crédito" : "débito"} #${note.id}: ${reason}`,
              relatedNoteId: note.id,
              userId: req.user.id,
              balanceAfter: newBalance
            });
            
            // Actualizar saldo en cuenta
            await storage.updateAccount(account.id, { 
              balance: newBalance.toString(), 
              lastUpdated: new Date().toISOString() 
            });
            
            // Enriquecer la nota con información del cliente
            note.customer = customer;
          }
        }
      }
      
      // Devolver nota y la transacción si se creó
      res.status(201).json({
        ...note,
        accountTransaction
      });
    } catch (error) {
      console.error("Error al crear nota:", error);
      res.status(400).json({ message: "Error al crear nota", error: (error as Error).message });
    }
  });

  app.get("/api/notes/:id", async (req, res) => {
    try {
      const id = parseInt(req.params.id);
      const note = await storage.getNote(id);
      if (!note) {
        return res.status(404).json({ message: "Nota no encontrada" });
      }

      let customer = null;
      if (note.customerId) {
        customer = await storage.getCustomer(note.customerId);
      }

      const user = await storage.getUser(note.userId);

      let relatedSale = null;
      if (note.relatedSaleId) {
        relatedSale = await storage.getSale(note.relatedSaleId);
        if (relatedSale && relatedSale.customerId) {
          const saleCustomer = await storage.getCustomer(relatedSale.customerId);
          if (saleCustomer) {
            relatedSale.customer = saleCustomer;
          }
        }
      }

      let accountTransaction = null;
      if (note.customerId && customer?.hasAccount) {
        const account = await storage.getAccountByCustomerId(note.customerId);
        if (account) {
          const transactions = await storage.getAccountTransactions(account.id);
          accountTransaction = transactions.find(t => t.relatedNoteId === note.id);
        }
      }

      res.json({
        ...note,
        customer,
        user: user ? { ...user, password: undefined } : null,
        relatedSale,
        accountTransaction
      });
    } catch (error) {
      console.error("Error al obtener nota:", error);
      res.status(500).json({ message: "Error al obtener nota", error: (error as Error).message });
    }
  });

  app.put("/api/notes/:id", async (req, res) => {
    try {
      if (!req.user) {
        return res.status(401).json({ message: "No autorizado" });
      }

      const id = parseInt(req.params.id);
      const { reason, notes } = req.body;
      const updatedNote = await storage.updateNote(id, { reason, notes });
      res.json(updatedNote);
    } catch (error) {
      console.error("Error al actualizar nota:", error);
      res.status(400).json({ message: "Error al actualizar nota", error: (error as Error).message });
    }
  });

  app.delete("/api/notes/:id", async (req, res) => {
    try {
      if (!req.user) {
        return res.status(401).json({ message: "No autorizado" });
      }

      const id = parseInt(req.params.id);
      const note = await storage.getNote(id);
      if (!note) {
        return res.status(404).json({ message: "Nota no encontrada" });
      }

      await storage.deleteNote(id);

      if (note.customerId) {
        const customer = await storage.getCustomer(note.customerId);
        if (customer && customer.hasAccount) {
          const account = await storage.getAccountByCustomerId(note.customerId);
          if (account) {
            const transactions = await storage.getAccountTransactions(account.id);
            const accountTransaction = transactions.find(t => t.relatedNoteId === note.id);
            if (accountTransaction) {
              await storage.deleteAccountTransaction(accountTransaction.id);

              let newBalance = parseFloat(account.balance.toString());
              if (note.type === "credit") {
                newBalance -= parseFloat(note.amount);
              } else {
                newBalance += parseFloat(note.amount);
              }

              await storage.updateAccount(account.id, {
                balance: newBalance.toString(),
                lastUpdated: new Date().toISOString()
              });
            }
          }
        }
      }

      res.status(204).send();
    } catch (error) {
      console.error("Error al eliminar nota:", error);
      res.status(400).json({ message: "Error al eliminar nota", error: (error as Error).message });
    }
  });

  // Users endpoints
  app.get("/api/users", async (req, res) => {
    try {
      if (!req.user || req.user.role !== "admin") {
        return res.status(403).json({ message: "No autorizado" });
      }
      
      const users = await storage.getAllUsers();
      // Remove password field
      const safeUsers = users.map(({ password, ...user }) => user);
      
      res.json(safeUsers);
    } catch (error) {
      res.status(500).json({ message: "Error al obtener usuarios", error: (error as Error).message });
    }
  });

  // ======= ENDPOINTS DE LOGÍSTICA ======= //

  // Endpoint de estadísticas generales para logística
  app.get("/api/logistics/stats", async (_req, res) => {
    try {
      const deliveries = await storage.getAllDeliveries();
      const vehicles = await storage.getAllVehicles();
      const routes = await storage.getAllDeliveryRoutes();
      const assignments = await storage.getAllRouteAssignments();

      const stats = {
        pendingDeliveries: deliveries.filter(d => d.status === "pending").length,
        inTransitDeliveries: deliveries.filter(d => d.status === "assigned" || d.status === "in_transit").length,
        completedDeliveries: deliveries.filter(d => d.status === "delivered").length,
        totalVehicles: vehicles.length,
        activeVehicles: vehicles.filter(v => v.active).length,
        totalRoutes: routes.length,
        pendingAssignments: assignments.filter(a => a.status === "pending").length,
      };

      res.json(stats);
    } catch (error) {
      res.status(500).json({ message: "Error al obtener estadísticas", error: (error as Error).message });
    }
  });

  // Vehículos
  app.get("/api/vehicles", async (req, res) => {
    try {
      const vehicles = await storage.getAllVehicles();
      res.json(vehicles);
    } catch (error) {
      res.status(500).json({ message: "Error al obtener vehículos", error: (error as Error).message });
    }
  });

  app.post("/api/vehicles", async (req, res) => {
    try {
      const vehicle = await storage.createVehicle(req.body);
      res.status(201).json(vehicle);
    } catch (error) {
      res.status(400).json({ message: "Error al crear vehículo", error: (error as Error).message });
    }
  });

  app.put("/api/vehicles/:id", async (req, res) => {
    try {
      const id = parseInt(req.params.id);
      const vehicle = await storage.updateVehicle(id, req.body);
      res.json(vehicle);
    } catch (error) {
      res.status(400).json({ message: "Error al actualizar vehículo", error: (error as Error).message });
    }
  });

  app.delete("/api/vehicles/:id", async (req, res) => {
    try {
      const id = parseInt(req.params.id);
      await storage.deleteVehicle(id);
      res.json({ success: true });
    } catch (error) {
      res.status(400).json({ message: "Error al eliminar vehículo", error: (error as Error).message });
    }
  });

  // Zonas de entrega
  app.get("/api/delivery-zones", async (req, res) => {
    try {
      const zones = await storage.getAllDeliveryZones();
      res.json(zones);
    } catch (error) {
      res.status(500).json({ message: "Error al obtener zonas de entrega", error: (error as Error).message });
    }
  });

  app.post("/api/delivery-zones", async (req, res) => {
    try {
      const zone = await storage.createDeliveryZone(req.body);
      res.status(201).json(zone);
    } catch (error) {
      res.status(400).json({ message: "Error al crear zona de entrega", error: (error as Error).message });
    }
  });

  app.put("/api/delivery-zones/:id", async (req, res) => {
    try {
      const id = parseInt(req.params.id);
      const zone = await storage.updateDeliveryZone(id, req.body);
      res.json(zone);
    } catch (error) {
      res.status(400).json({ message: "Error al actualizar zona de entrega", error: (error as Error).message });
    }
  });

  app.delete("/api/delivery-zones/:id", async (req, res) => {
    try {
      const id = parseInt(req.params.id);
      await storage.deleteDeliveryZone(id);
      res.json({ success: true });
    } catch (error) {
      res.status(400).json({ message: "Error al eliminar zona de entrega", error: (error as Error).message });
    }
  });

  // Rutas de entrega
  app.get("/api/delivery-routes", async (req, res) => {
    try {
      const routes = await storage.getAllDeliveryRoutes();
      res.json(routes);
    } catch (error) {
      res.status(500).json({ message: "Error al obtener rutas de entrega", error: (error as Error).message });
    }
  });

  app.get("/api/delivery-routes/by-zone/:zoneId", async (req, res) => {
    try {
      const zoneId = parseInt(req.params.zoneId);
      const routes = await storage.getDeliveryRoutesByZone(zoneId);
      res.json(routes);
    } catch (error) {
      res.status(500).json({ message: "Error al obtener rutas de entrega", error: (error as Error).message });
    }
  });

  app.post("/api/delivery-routes", async (req, res) => {
    try {
      const route = await storage.createDeliveryRoute(req.body);
      res.status(201).json(route);
    } catch (error) {
      res.status(400).json({ message: "Error al crear ruta de entrega", error: (error as Error).message });
    }
  });

  app.put("/api/delivery-routes/:id", async (req, res) => {
    try {
      const id = parseInt(req.params.id);
      const route = await storage.updateDeliveryRoute(id, req.body);
      res.json(route);
    } catch (error) {
      res.status(400).json({ message: "Error al actualizar ruta de entrega", error: (error as Error).message });
    }
  });

  app.delete("/api/delivery-routes/:id", async (req, res) => {
    try {
      const id = parseInt(req.params.id);
      await storage.deleteDeliveryRoute(id);
      res.json({ success: true });
    } catch (error) {
      res.status(400).json({ message: "Error al eliminar ruta de entrega", error: (error as Error).message });
    }
  });

  // Entregas
  app.get("/api/deliveries", async (req, res) => {
    try {
      const deliveries = await storage.getAllDeliveries();
      
      // Enriquecemos la respuesta con información de clientes y rutas
      const enrichedDeliveries = await Promise.all(
        deliveries.map(async (delivery) => {
          let customer = null;
          if (delivery.customerId) {
            customer = await storage.getCustomer(delivery.customerId);
          }
          
          let route = null;
          if (delivery.routeId) {
            route = await storage.getDeliveryRoute(delivery.routeId);
          }
          
          let driver = null;
          if (delivery.driverId) {
            const driverData = await storage.getUser(delivery.driverId);
            if (driverData) {
              // No incluimos la contraseña
              const { password, ...safeDriver } = driverData;
              driver = safeDriver;
            }
          }
          
          let vehicle = null;
          if (delivery.vehicleId) {
            vehicle = await storage.getVehicle(delivery.vehicleId);
          }
          
          const events = await storage.getDeliveryEventsByDelivery(delivery.id);
          
          return {
            ...delivery,
            customer,
            route,
            driver,
            vehicle,
            events
          };
        })
      );
      
      res.json(enrichedDeliveries);
    } catch (error) {
      res.status(500).json({ message: "Error al obtener entregas", error: (error as Error).message });
    }
  });

  app.get("/api/deliveries/:id", async (req, res) => {
    try {
      const id = parseInt(req.params.id);
      const delivery = await storage.getDelivery(id);
      
      if (!delivery) {
        return res.status(404).json({ message: "Entrega no encontrada" });
      }
      
      // Enriquecemos la respuesta con información de clientes y rutas
      let customer = null;
      if (delivery.customerId) {
        customer = await storage.getCustomer(delivery.customerId);
      }
      
      let route = null;
      if (delivery.routeId) {
        route = await storage.getDeliveryRoute(delivery.routeId);
      }
      
      let driver = null;
      if (delivery.driverId) {
        const driverData = await storage.getUser(delivery.driverId);
        if (driverData) {
          // No incluimos la contraseña
          const { password, ...safeDriver } = driverData;
          driver = safeDriver;
        }
      }
      
      let vehicle = null;
      if (delivery.vehicleId) {
        vehicle = await storage.getVehicle(delivery.vehicleId);
      }
      
      const events = await storage.getDeliveryEventsByDelivery(delivery.id);
      
      const enrichedDelivery = {
        ...delivery,
        customer,
        route,
        driver,
        vehicle,
        events
      };
      
      res.json(enrichedDelivery);
    } catch (error) {
      res.status(500).json({ message: "Error al obtener entrega", error: (error as Error).message });
    }
  });

  app.get("/api/deliveries/by-status/:status", async (req, res) => {
    try {
      const status = req.params.status;
      const deliveries = await storage.getDeliveriesByStatus(status);
      res.json(deliveries);
    } catch (error) {
      res.status(500).json({ message: "Error al obtener entregas por estado", error: (error as Error).message });
    }
  });

  app.get("/api/deliveries/by-driver/:driverId", async (req, res) => {
    try {
      const driverId = parseInt(req.params.driverId);
      const deliveries = await storage.getDeliveriesByDriver(driverId);
      res.json(deliveries);
    } catch (error) {
      res.status(500).json({ message: "Error al obtener entregas por conductor", error: (error as Error).message });
    }
  });

  app.get("/api/deliveries/by-customer/:customerId", async (req, res) => {
    try {
      const customerId = parseInt(req.params.customerId);
      const deliveries = await storage.getDeliveriesByCustomer(customerId);
      res.json(deliveries);
    } catch (error) {
      res.status(500).json({ message: "Error al obtener entregas por cliente", error: (error as Error).message });
    }
  });

  app.post("/api/deliveries", async (req, res) => {
    try {
      if (!req.user) {
        return res.status(401).json({ message: "No autorizado" });
      }
      
      // Incluimos el usuario que crea la entrega
      const delivery = await storage.createDelivery({
        ...req.body,
        userId: req.user.id
      });
      
      res.status(201).json(delivery);
    } catch (error) {
      res.status(400).json({ message: "Error al crear entrega", error: (error as Error).message });
    }
  });

  app.put("/api/deliveries/:id", async (req, res) => {
    try {
      const id = parseInt(req.params.id);
      const delivery = await storage.updateDelivery(id, req.body);
      res.json(delivery);
    } catch (error) {
      res.status(400).json({ message: "Error al actualizar entrega", error: (error as Error).message });
    }
  });

  app.post("/api/deliveries/:id/status", async (req, res) => {
    try {
      if (!req.user) {
        return res.status(401).json({ message: "No autorizado" });
      }
      
      const id = parseInt(req.params.id);
      const { status } = req.body;
      
      if (!status) {
        return res.status(400).json({ message: "Se requiere el status" });
      }
      
      const delivery = await storage.updateDeliveryStatus(id, status, req.user.id);
      res.json(delivery);
    } catch (error) {
      res.status(400).json({ message: "Error al actualizar estado de entrega", error: (error as Error).message });
    }
  });

  app.delete("/api/deliveries/:id", async (req, res) => {
    try {
      const id = parseInt(req.params.id);
      await storage.deleteDelivery(id);
      res.json({ success: true });
    } catch (error) {
      res.status(400).json({ message: "Error al eliminar entrega", error: (error as Error).message });
    }
  });

  // Eventos de entrega
  app.get("/api/delivery-events/by-delivery/:deliveryId", async (req, res) => {
    try {
      const deliveryId = parseInt(req.params.deliveryId);
      const events = await storage.getDeliveryEventsByDelivery(deliveryId);
      
      // Enriquecemos con información del usuario
      const enrichedEvents = await Promise.all(
        events.map(async (event) => {
          let user = null;
          if (event.userId) {
            const userData = await storage.getUser(event.userId);
            if (userData) {
              // No incluimos la contraseña
              const { password, ...safeUser } = userData;
              user = safeUser;
            }
          }
          
          return {
            ...event,
            user
          };
        })
      );
      
      res.json(enrichedEvents);
    } catch (error) {
      res.status(500).json({ message: "Error al obtener eventos de entrega", error: (error as Error).message });
    }
  });

  app.post("/api/delivery-events", async (req, res) => {
    try {
      if (!req.user) {
        return res.status(401).json({ message: "No autorizado" });
      }
      
      // Incluimos el usuario que crea el evento
      const event = await storage.createDeliveryEvent({
        ...req.body,
        userId: req.user.id
      });
      
      res.status(201).json(event);
    } catch (error) {
      res.status(400).json({ message: "Error al crear evento de entrega", error: (error as Error).message });
    }
  });

  // Asignaciones de rutas
  app.get("/api/route-assignments", async (req, res) => {
    try {
      const dateParam = req.query.date as string;
      let assignments;
      
      if (dateParam) {
        const date = new Date(dateParam);
        assignments = await storage.getRouteAssignmentsByDate(date);
      } else {
        // Sin fecha, usamos la fecha actual
        assignments = await storage.getRouteAssignmentsByDate(new Date());
      }
      
      // Enriquecemos con información de rutas, vehículos y conductores
      const enrichedAssignments = await Promise.all(
        assignments.map(async (assignment) => {
          const route = await storage.getDeliveryRoute(assignment.routeId);
          
          let driver = null;
          const driverData = await storage.getUser(assignment.driverId);
          if (driverData) {
            // No incluimos la contraseña
            const { password, ...safeDriver } = driverData;
            driver = safeDriver;
          }
          
          const vehicle = await storage.getVehicle(assignment.vehicleId);
          
          return {
            ...assignment,
            route,
            driver,
            vehicle
          };
        })
      );
      
      res.json(enrichedAssignments);
    } catch (error) {
      res.status(500).json({ message: "Error al obtener asignaciones de rutas", error: (error as Error).message });
    }
  });

  app.get("/api/route-assignments/by-driver/:driverId", async (req, res) => {
    try {
      const driverId = parseInt(req.params.driverId);
      const assignments = await storage.getRouteAssignmentsByDriver(driverId);
      
      // Enriquecemos con información de rutas y vehículos
      const enrichedAssignments = await Promise.all(
        assignments.map(async (assignment) => {
          const route = await storage.getDeliveryRoute(assignment.routeId);
          const vehicle = await storage.getVehicle(assignment.vehicleId);
          
          return {
            ...assignment,
            route,
            vehicle
          };
        })
      );
      
      res.json(enrichedAssignments);
    } catch (error) {
      res.status(500).json({ message: "Error al obtener asignaciones por conductor", error: (error as Error).message });
    }
  });

  app.post("/api/route-assignments", async (req, res) => {
    try {
      const assignment = await storage.createRouteAssignment(req.body);
      res.status(201).json(assignment);
    } catch (error) {
      res.status(400).json({ message: "Error al crear asignación de ruta", error: (error as Error).message });
    }
  });

  app.put("/api/route-assignments/:id", async (req, res) => {
    try {
      const id = parseInt(req.params.id);
      const assignment = await storage.updateRouteAssignment(id, req.body);
      res.json(assignment);
    } catch (error) {
      res.status(400).json({ message: "Error al actualizar asignación de ruta", error: (error as Error).message });
    }
  });

  app.delete("/api/route-assignments/:id", async (req, res) => {
    try {
      const id = parseInt(req.params.id);
      await storage.deleteRouteAssignment(id);
      res.json({ success: true });
    } catch (error) {
      res.status(400).json({ message: "Error al eliminar asignación de ruta", error: (error as Error).message });
    }
  });

  // Rutas para el Catálogo Web
  
  // Endpoint para obtener usuario web actual autenticado
  app.get("/api/web/user", async (req, res) => {
    if (!req.isAuthenticated()) {
      return res.status(401).json({ message: "No autorizado" });
    }
    
    try {
      // Asegurar que req.user existe
      if (!req.user) {
        return res.status(401).json({ message: "No autorizado" });
      }
      
      const userId = req.user.id;
      const user = await storage.getUser(userId);
      
      if (!user) {
        return res.status(404).json({ message: "Usuario no encontrado" });
      }
      
      // Buscar cliente asociado
      let customer = null;
      if (req.user.customerId) {
        customer = await storage.getCustomer(req.user.customerId);
      } else {
        // Si no hay customerId directo, intentar buscar por nombre
        const allCustomers = await storage.getAllCustomers();
        customer = allCustomers.find(c => c.name === user.fullName);
      }
      
      // Excluir la contraseña de la respuesta
      const { password, ...userData } = user;
      
      res.json({
        ...userData,
        customerId: customer?.id || null,
        email: customer?.email || null,
        phone: customer?.phone || null,
        address: customer?.address || null,
        city: customer?.city || null,
        province: customer?.province || null
      });
    } catch (error) {
      res.status(500).json({ message: "Error al obtener datos del usuario", error: (error as Error).message });
    }
  });
  
  // Autenticación de usuarios web
  app.post("/api/web/register", async (req, res) => {
    try {
      const { username, password, fullName, email, phone, address, customerId } = req.body;
      
      // Verificar si el usuario ya existe
      const existingUser = await storage.getUserByUsername(username);
      if (existingUser) {
        return res.status(400).json({ message: "El nombre de usuario ya está registrado" });
      }
      
      // Si no se proporciona un customerId, crear un nuevo cliente
      let customerAssociated = customerId;
      if (!customerAssociated) {
        const customer = await storage.createCustomer({
          name: fullName,
          address,
          phone,
          email,
          province: "",
          city: "",
          hasAccount: false
        });
        customerAssociated = customer.id;
      }
      
      // Importamos la función de hashPassword de auth.ts para hashear la contraseña
      // Usando la función hashPassword que ya está importada en la parte superior
      const hashedPassword = await hashPassword(password);
      
      // Crear usuario web (reutilizamos la tabla de usuarios)
      const webUser = await storage.createUser({
        username,
        password: hashedPassword, // Ahora sí está hasheado correctamente
        fullName,
        role: "cliente", // Rol específico para usuarios web
        active: true
      });
      
      res.status(201).json({
        id: webUser.id,
        username: webUser.username,
        fullName: webUser.fullName,
        customerId: customerAssociated
      });
    } catch (error) {
      res.status(400).json({ message: "Error al registrar usuario", error: (error as Error).message });
    }
  });
  
  app.post("/api/web/login", (req, res, next) => {
    // Usar el mismo mecanismo de autenticación que /api/login
    passport.authenticate('local', (err, user, info) => {
      if (err) {
        return res.status(500).json({ message: "Error al iniciar sesión", error: err.message });
      }
      
      if (!user) {
        return res.status(401).json({ message: "Credenciales inválidas" });
      }
      
      // Verificar que sea un usuario cliente
      if (user.role !== 'cliente') {
        return res.status(403).json({ message: "Acceso denegado. Usuario no autorizado para el catálogo web" });
      }

      // Iniciar sesión con Passport
      req.login(user, async (err) => {
        if (err) {
          return res.status(500).json({ message: "Error al iniciar sesión", error: err.message });
        }
        
        try {
          // Buscar cliente asociado por nombre completo (simplificado, en producción se usaría relación directa)
          const allCustomers = await storage.getAllCustomers();
          const customer = allCustomers.find(c => c.name === user.fullName);
          
          let customerId = null;
          if (customer) {
            customerId = customer.id;
          }
          
          // Responder con los datos del usuario
          res.json({
            id: user.id,
            username: user.username,
            fullName: user.fullName,
            role: user.role,
            customerId
          });
        } catch (error) {
          res.status(500).json({ message: "Error al iniciar sesión", error: (error as Error).message });
        }
      });
    })(req, res, next);
  });
  
  // Productos para catálogo
  app.get("/api/web/products", async (req, res) => {
    try {
      const products = await storage.getAllProducts();
      
      // Filtrar productos para mostrar en el catálogo
      // Solo devolver productos que estén marcados como visibles en web, con stock > 0 y activos
      const catalogProducts = products
        .filter(p => {
          // Si el producto no está activo o no está marcado para mostrar en web, no lo incluimos
          if (!p.active || !p.webVisible) return false;
          
          // Solo incluir productos con stock, a menos que se solicite mostrar los agotados
          return parseFloat(p.stock.toString()) > 0 || req.query.showOutOfStock === 'true';
        })
        .map(p => ({
          id: p.id,
          name: p.name,
          description: p.description,
          price: p.price,
          imageUrl: p.imageUrl,
          category: p.category,
          inStock: parseFloat(p.stock.toString()) > 0,
          isRefrigerated: p.isRefrigerated,
          baseUnit: p.baseUnit,
          conversionRates: p.conversionRates,
          isDiscontinued: p.isDiscontinued,
          stock: parseFloat(p.stock.toString())
        }));
      
      res.json(catalogProducts);
    } catch (error) {
      res.status(500).json({ message: "Error al obtener productos", error: (error as Error).message });
    }
  });
  
  // Categorías para catálogo
  // Obtener un producto específico por ID
  app.get("/api/web/products/:id", async (req, res) => {
    try {
      const id = parseInt(req.params.id);
      const product = await storage.getProduct(id);
      
      if (!product) {
        return res.status(404).json({ message: "Producto no encontrado" });
      }
      
      // Verificamos si el producto es visible en el catálogo
      if (!product.active || !product.webVisible) {
        return res.status(404).json({ message: "Producto no disponible" });
      }
      
      // Devolvemos los detalles del producto para el catálogo
      res.json({
        id: product.id,
        name: product.name,
        description: product.description,
        price: product.price,
        imageUrl: product.imageUrl,
        category: product.category,
        inStock: parseFloat(product.stock.toString()) > 0,
        isRefrigerated: product.isRefrigerated,
        baseUnit: product.baseUnit,
        conversionRates: product.conversionRates,
        isDiscontinued: product.isDiscontinued,
        stock: parseFloat(product.stock.toString())
      });
    } catch (error) {
      res.status(500).json({ message: "Error al obtener producto", error: (error as Error).message });
    }
  });
  
  app.get("/api/web/categories", async (req, res) => {
    try {
      const allProducts = await storage.getAllProducts();
      
      // Extraer categorías únicas de los productos activos y visibles en la web
      const categories = Array.from(
        new Set(
          allProducts
            .filter(product => product.active && product.webVisible)
            .map(product => product.category)
            .filter(Boolean) // Eliminar categorías null o undefined
        )
      ).map((categoryName, index) => ({
        id: index + 1,
        name: categoryName
      }));
      
      res.json(categories);
    } catch (error) {
      console.error("Error al obtener categorías:", error);
      res.status(500).json({ message: "Error al obtener categorías", error: (error as Error).message });
    }
  });
  
  // Carrito de compra
  // Obtener el carrito actual o crear uno nuevo si no existe
  app.get("/api/web/cart", async (req, res) => {
    try {
      console.log("TODAS LAS COOKIES:", req.cookies);
      
      // Obtener sessionId desde cookie o generar uno nuevo
      let sessionId = req.cookies?.cart_session_id;
      
      if (!sessionId) {
        // Generar un ID de sesión único
        sessionId = Math.random().toString(36).substring(2, 15);
        console.log("Generando nueva sesión de carrito:", sessionId);
        
        // Configurar cookie con configuración permisiva para desarrollo
        res.cookie('cart_session_id', sessionId, { 
          maxAge: 30 * 24 * 60 * 60 * 1000, // 30 días
          httpOnly: false, // Para que el cliente JS pueda leerla
          sameSite: 'none', // Más permisivo para desarrollo
          secure: false, // No requerir HTTPS en desarrollo
          path: '/' // Disponible en todas las rutas
        });
        console.log("Cookie establecida:", sessionId);
      } else {
        console.log("Cookie existente encontrada:", sessionId);
      }
      
      // Buscar un carrito existente para esta sesión con estado active
      const existingCarts = await storage.getCartsBySessionId(sessionId);
      console.log(`Carritos encontrados para sesión ${sessionId}:`, existingCarts.length);
      
      let cart = existingCarts.find(c => c.status === 'active');
      
      // Si no existe un carrito activo, crear uno nuevo
      if (!cart) {
        console.log("Creando nuevo carrito para sesión:", sessionId);
        let webUserId = null;
        
        // Si el usuario está autenticado, asociar el carrito con su cuenta
        if (req.isAuthenticated() && req.user?.webUserId) {
          webUserId = req.user.webUserId;
          console.log("Usuario autenticado:", webUserId);
        }
        
        cart = await storage.createCart({
          webUserId,
          sessionId,
          status: 'active'
        });
        console.log("Nuevo carrito creado:", cart.id);
      } else {
        console.log("Carrito existente encontrado:", cart.id);
      }
      
      // Obtener los items del carrito
      const cartItems = await storage.getCartItemsByCartId(cart.id);
      
      // Enriquecer con información de productos
      const enrichedItems = await Promise.all(
        cartItems.map(async (item) => {
          const product = await storage.getProduct(item.productId);
          return {
            ...item,
            product
          };
        })
      );
      
      // Calcular totales
      const totalItems = cartItems.reduce((sum, item) => sum + parseFloat(item.quantity), 0);
      const totalAmount = cartItems.reduce((sum, item) => sum + (parseFloat(item.price) * parseFloat(item.quantity)), 0);
      
      // Responder con el carrito completo
      res.json({
        ...cart,
        items: enrichedItems,
        itemCount: totalItems,
        totalAmount
      });
      
    } catch (error) {
      console.error("Error al obtener carrito:", error);
      res.status(500).json({ message: "Error al obtener carrito", error: (error as Error).message });
    }
  });

  app.post("/api/web/carts", async (req, res) => {
    try {
      const { webUserId, sessionId } = req.body;
      
      const cart = await storage.createCart({
        webUserId,
        sessionId,
        status: 'active'
      });
      
      res.status(201).json(cart);
    } catch (error) {
      res.status(400).json({ message: "Error al crear carrito", error: (error as Error).message });
    }
  });
  
  app.get("/api/web/carts/:id", async (req, res) => {
    try {
      const id = parseInt(req.params.id);
      const cart = await storage.getCart(id);
      
      if (!cart) {
        return res.status(404).json({ message: "Carrito no encontrado" });
      }
      
      // Obtener items del carrito
      const cartItems = await storage.getCartItemsByCartId(id);
      
      // Enriquecer con información de productos
      const enrichedItems = await Promise.all(
        cartItems.map(async (item) => {
          const product = await storage.getProduct(item.productId);
          return {
            ...item,
            product
          };
        })
      );
      
      res.json({
        ...cart,
        items: enrichedItems
      });
    } catch (error) {
      res.status(500).json({ message: "Error al obtener carrito", error: (error as Error).message });
    }
  });
  
  app.post("/api/web/cart/items", async (req, res) => {
    try {
      const { productId, quantity, unit, notes } = req.body;
      
      console.log("Solicitud para agregar al carrito:", req.body);
      
      // Obtener sessionId desde cookie o generar uno nuevo si no existe
      let sessionId = req.cookies?.cart_session_id;
      
      if (!sessionId) {
        sessionId = Math.random().toString(36).substring(2, 15);
        console.log("Creando nueva sesión de carrito:", sessionId);
        // Configurar cookie con configuración permisiva para desarrollo
        res.cookie('cart_session_id', sessionId, { 
          maxAge: 30 * 24 * 60 * 60 * 1000, // 30 días
          httpOnly: false, // Para que el cliente JS pueda leerla
          sameSite: 'none', // Más permisivo para desarrollo
          secure: false, // No requerir HTTPS en desarrollo
          path: '/' // Disponible en todas las rutas
        });
      } else {
        console.log("Usando sesión existente:", sessionId);
      }
      
      // Buscar un carrito existente para esta sesión
      const existingCarts = await storage.getCartsBySessionId(sessionId);
      console.log("Carritos encontrados para la sesión:", existingCarts.length);
      
      let cart = existingCarts.find(c => c.status === 'active');
      
      // Si no existe un carrito activo, crear uno nuevo
      if (!cart) {
        console.log("Creando nuevo carrito para la sesión:", sessionId);
        let webUserId = null;
        
        // Si el usuario está autenticado, asociar el carrito con su cuenta
        if (req.isAuthenticated() && req.user?.webUserId) {
          webUserId = req.user.webUserId;
          console.log("Usuario autenticado con webUserId:", webUserId);
        }
        
        cart = await storage.createCart({
          webUserId,
          sessionId,
          status: 'active'
        });
        console.log("Nuevo carrito creado con ID:", cart.id);
      } else {
        console.log("Usando carrito existente con ID:", cart.id);
      }
      
      const cartId = cart.id;
      
      // Verificar que el producto existe y tiene stock
      const product = await storage.getProduct(productId);
      if (!product) {
        console.log("Producto no encontrado:", productId);
        return res.status(404).json({ message: "Producto no encontrado" });
      }
      
      console.log("Producto encontrado:", product.name);
      
      // Verificar stock disponible
      let stockToCheck = parseFloat(product.stock.toString());
      let quantityToDeduct = parseFloat(quantity);
      
      console.log("Stock disponible:", stockToCheck, "Cantidad solicitada:", quantityToDeduct);
      
      // Si es una presentación específica (unidad diferente a la base), aplicar conversión
      if (unit !== product.baseUnit && product.conversionRates) {
        const conversions = product.conversionRates as any;
        console.log("Conversiones disponibles:", Object.keys(conversions));
        
        if (conversions && conversions[unit]) {
          const conversionFactor = parseFloat(conversions[unit].factor);
          quantityToDeduct = quantityToDeduct * conversionFactor;
          console.log(`Aplicando factor de conversión ${conversionFactor} para ${unit}`);
          console.log(`Cantidad original ${quantity}, cantidad a descontar del stock: ${quantityToDeduct}`);
        }
      }
      
      if (quantityToDeduct > stockToCheck) {
        console.log("Stock insuficiente. Solicitado:", quantityToDeduct, "Disponible:", stockToCheck);
        return res.status(400).json({ message: "No hay suficiente stock disponible" });
      }
      
      // Obtener el precio
      let price = parseFloat(product.price.toString());
      
      // Si es una presentación específica, usar el precio de la presentación
      if (unit !== product.baseUnit && product.conversionRates) {
        const conversions = product.conversionRates as any;
        if (conversions && conversions[unit] && conversions[unit].price) {
          price = parseFloat(conversions[unit].price);
          console.log(`Usando precio de presentación: ${price} para ${unit}`);
        }
      }
      
      // Calcular total
      const total = price * parseFloat(quantity);
      console.log(`Precio: ${price}, Cantidad: ${quantity}, Total: ${total}`);
      
      // Crear item en el carrito
      console.log("Creando item en el carrito:", {
        cartId,
        productId,
        quantity,
        unit,
        price: price.toString()
      });
      
      const cartItem = await storage.createCartItem({
        cartId,
        productId,
        quantity,
        unit,
        price: price.toString(),
        notes
      });
      
      console.log("Item creado en el carrito con ID:", cartItem.id);
      
      // Actualizar el total del carrito
      const allCartItems = await storage.getCartItemsByCartId(cartId);
      console.log("Total de items en el carrito:", allCartItems.length);
      
      const cartTotal = allCartItems.reduce((sum, item) => sum + parseFloat(item.price) * parseFloat(item.quantity), 0);
      const cartTotalItems = allCartItems.reduce((sum, item) => sum + parseFloat(item.quantity), 0);
      
      console.log("Actualizando carrito. Nuevo total:", cartTotal, "Cantidad de items:", cartTotalItems);
      
      await storage.updateCart(cartId, {
        totalAmount: cartTotal.toString(),
        totalItems: cartTotalItems,
        updatedAt: new Date()
      });
      
      // Enviar la misma cookie de nuevo para asegurar que se establezca correctamente
      res.cookie('cart_session_id', sessionId, {
        maxAge: 30 * 24 * 60 * 60 * 1000, // 30 días
        httpOnly: true,
        sameSite: 'lax',
        secure: process.env.NODE_ENV === 'production'
      });
      
      console.log("Respondiendo con item agregado al carrito");
      
      res.status(201).json({
        ...cartItem,
        product
      });
    } catch (error) {
      console.error("Error al agregar item al carrito:", error);
      res.status(400).json({ message: "Error al agregar producto al carrito", error: (error as Error).message });
    }
  });
  
  // Obtener los ítems del carrito actual
  app.get("/api/web/cart/items", async (req, res) => {
    try {
      console.log("COOKIES RECIBIDAS en /api/web/cart/items:", req.cookies);
      
      // Obtener sessionId desde cookie o de la URL
      let sessionId = req.cookies?.cart_session_id;
      
      // Si no hay sessionId en la cookie, verificar en los headers y crear uno nuevo si es necesario
      if (!sessionId) {
        console.log("No hay sessionId en la cookie, creando uno nuevo");
        sessionId = Math.random().toString(36).substring(2, 15);
        // Configurar cookie con configuración permisiva para desarrollo
        res.cookie('cart_session_id', sessionId, { 
          maxAge: 30 * 24 * 60 * 60 * 1000, // 30 días
          httpOnly: false, // Para que el cliente JS pueda leerla
          sameSite: 'none', // Más permisivo para desarrollo
          secure: false, // No requerir HTTPS en desarrollo
          path: '/' // Disponible en todas las rutas
        });
        console.log("Nueva cookie cart_session_id creada:", sessionId);
        
        // Como es nueva, no habrá items todavía
        return res.json([]);
      }
      
      console.log("Obteniendo ítems del carrito para la sesión:", sessionId);
      
      // Buscar un carrito existente para esta sesión
      const existingCarts = await storage.getCartsBySessionId(sessionId);
      console.log("Carritos encontrados para la sesión:", existingCarts.length);
      
      const cart = existingCarts.find(c => c.status === 'active');
      
      if (!cart) {
        console.log("No se encontró un carrito activo para la sesión", sessionId);
        
        // Crear un nuevo carrito para esta sesión
        console.log("Creando un nuevo carrito para la sesión:", sessionId);
        const newCart = await storage.createCart({
          sessionId,
          status: 'active',
          totalAmount: '0',
          totalItems: 0,
          createdAt: new Date(),
          updatedAt: new Date()
        });
        
        console.log("Nuevo carrito creado con ID:", newCart.id);
        return res.json([]);
      }
      
      console.log("Carrito encontrado con ID:", cart.id);
      
      // Reforzar la cookie en cada respuesta para asegurar que está correctamente configurada
      res.cookie('cart_session_id', sessionId, {
        maxAge: 30 * 24 * 60 * 60 * 1000, // 30 días
        httpOnly: true,
        sameSite: 'lax',
        secure: process.env.NODE_ENV === 'production'
      });
      
      // Obtener items del carrito
      const cartItems = await storage.getCartItemsByCartId(cart.id);
      console.log("Ítems del carrito encontrados:", cartItems.length);
      
      // Enriquecer con información de productos
      const enrichedItems = await Promise.all(
        cartItems.map(async (item) => {
          const product = await storage.getProduct(item.productId);
          return {
            ...item,
            product
          };
        })
      );
      
      console.log("Respondiendo con ítems enriquecidos:", enrichedItems.length);
      res.json(enrichedItems);
    } catch (error) {
      console.error("Error al obtener ítems del carrito:", error);
      res.status(500).json({ message: "Error al obtener ítems del carrito", error: (error as Error).message });
    }
  });

  app.delete("/api/web/cart/items/:id", async (req, res) => {
    try {
      const id = parseInt(req.params.id);
      const cartItem = await storage.getCartItem(id);
      
      if (!cartItem) {
        return res.status(404).json({ message: "Item no encontrado" });
      }
      
      // Eliminar item
      await storage.deleteCartItem(id);
      
      // Actualizar el total del carrito
      const allCartItems = await storage.getCartItemsByCartId(cartItem.cartId);
      const cartTotal = allCartItems.reduce((sum, item) => sum + parseFloat(item.price) * parseFloat(item.quantity), 0);
      const cartTotalItems = allCartItems.reduce((sum, item) => sum + parseFloat(item.quantity), 0);
      
      await storage.updateCart(cartItem.cartId, {
        totalAmount: cartTotal.toString(),
        totalItems: cartTotalItems,
        updatedAt: new Date()
      });
      
      res.json({ success: true });
    } catch (error) {
      res.status(400).json({ message: "Error al eliminar item del carrito", error: (error as Error).message });
    }
  });
  
  // Checkout y creación de orden
  app.post("/api/web/orders", async (req, res) => {
    try {
      const { 
        cartId, 
        customerData, 
        paymentMethod
      } = req.body;
      
      // Verificar que existe la sesión
      const sessionId = req.sessionID;
      if (!sessionId) {
        return res.status(400).json({ message: "Sesión no válida" });
      }
      
      // Si no se especifica cartId, buscar el carrito por la sesión
      let cart;
      if (cartId) {
        cart = await storage.getCart(cartId);
      } else {
        const carts = await storage.getCartsBySessionId(sessionId);
        cart = carts.find(c => c.status === "active");
      }
      
      if (!cart) {
        return res.status(404).json({ message: "Carrito no encontrado" });
      }
      
      // Obtener items del carrito
      const cartItems = await storage.getCartItemsByCartId(cart.id);
      if (cartItems.length === 0) {
        return res.status(400).json({ message: "El carrito está vacío" });
      }
      
      // Crear la orden en el sistema principal
      // Para órdenes web usamos un ID de usuario administrador
      const adminUsers = await storage.getAllUsers();
      const adminUser = adminUsers.find(u => u.role === "admin") || adminUsers[0];
      
      if (!adminUser) {
        return res.status(500).json({ message: "No se encontró un usuario administrador para procesar la orden" });
      }
      
      // Calcular el total
      const total = cartItems.reduce((sum, item) => sum + parseFloat(item.price) * parseFloat(item.quantity), 0);
      
      // Crear la orden
      const order = await storage.createOrder({
        userId: adminUser.id,
        total: total.toString(),
        status: "pending",
        notes: customerData.notes || "",
        deliveryDate: new Date(Date.now() + 24 * 60 * 60 * 1000), // entrega al día siguiente
        isWebOrder: true,
        source: "web",
        paymentMethod: paymentMethod, // efectivo o transferencia
        customerData: JSON.stringify(customerData) // almacenamos los datos del cliente en formato JSON
      });
      
      // Crear items de la orden
      for (const item of cartItems) {
        await storage.createOrderItem({
          orderId: order.id,
          productId: item.productId,
          quantity: item.quantity,
          unit: item.unit,
          price: item.price,
          total: (parseFloat(item.price) * parseFloat(item.quantity)).toString(),
          productName: item.productName // añadimos el nombre del producto para facilitar la visualización
        });
      }
      
      // Marcar el carrito como convertido
      await storage.updateCart(cart.id, {
        status: "converted",
        updatedAt: new Date()
      });
      
      res.status(201).json({
        id: order.id,
        total: order.total,
        status: order.status,
        customerData,
        paymentMethod,
        items: await storage.getOrderItemsByOrderId(order.id),
        timestamp: order.timestamp
      });
    } catch (error) {
      res.status(400).json({ message: "Error al crear orden", error: (error as Error).message });
    }
  });
  
  // Obtener orden por ID
  app.get("/api/web/orders/:id", async (req, res) => {
    try {
      const orderId = parseInt(req.params.id);
      const order = await storage.getOrder(orderId);
      
      if (!order) {
        return res.status(404).json({ message: "Orden no encontrada" });
      }
      
      // Obtener los items de la orden
      const items = await storage.getOrderItemsByOrderId(orderId);
      
      // Extraer datos del cliente desde el campo JSON
      let customerData = {};
      if (order.customerData) {
        try {
          customerData = JSON.parse(order.customerData);
        } catch (e) {
          console.error("Error al parsear datos del cliente:", e);
        }
      }
      
      // Verificar si hay una entrega asociada
      const deliveries = await storage.getAllDeliveries();
      const delivery = deliveries.find(d => d.orderId === orderId);
      
      res.json({
        id: order.id,
        status: order.status,
        notes: order.notes,
        customerId: order.customerId,
        timestamp: order.timestamp,
        total: order.total,
        customerData,
        paymentMethod: order.paymentMethod,
        items
      });
    } catch (error) {
      res.status(500).json({ message: "Error al obtener la orden", error: (error as Error).message });
    }
  });

  // Seguimiento de pedido (mantenemos esta funcionalidad si se necesita)
  app.get("/api/web/tracking/:code", async (req, res) => {
    try {
      const code = req.params.code;
      
      // Buscar la orden web por código de seguimiento
      const webOrders = await storage.getAllWebOrders();
      const webOrder = webOrders.find(o => o.trackingCode === code);
      
      if (!webOrder) {
        return res.status(404).json({ message: "Orden no encontrada" });
      }
      
      // Obtener la orden principal
      const order = await storage.getOrder(webOrder.orderId);
      if (!order) {
        return res.status(404).json({ message: "Orden principal no encontrada" });
      }
      
      // Obtener los items de la orden
      const orderItems = await storage.getOrderItemsByOrderId(order.id);
      
      // Obtener información del cliente
      let customer = null;
      if (order.customerId) {
        customer = await storage.getCustomer(order.customerId);
      }
      
      // Obtener información de entrega si existe
      const deliveries = await storage.getAllDeliveries();
      const delivery = deliveries.find(d => d.orderId === order.id);
      
      let deliveryStatus = null;
      let estimatedDelivery = null;
      
      if (delivery) {
        deliveryStatus = delivery.status;
        estimatedDelivery = delivery.estimatedDeliveryTime;
        
        // Obtener eventos de entrega
        const events = await storage.getDeliveryEventsByDelivery(delivery.id);
        delivery.events = events;
      }
      
      res.json({
        trackingCode: webOrder.trackingCode,
        status: order.status,
        orderDate: order.timestamp,
        deliveryDate: order.deliveryDate,
        total: order.total,
        items: orderItems,
        customer,
        shippingAddress: webOrder.shippingAddress,
        paymentMethod: webOrder.paymentMethod,
        paymentStatus: webOrder.paymentStatus,
        delivery: delivery ? {
          status: deliveryStatus,
          estimatedDelivery,
          events: delivery.events
        } : null
      });
    } catch (error) {
      res.status(500).json({ message: "Error al obtener información de seguimiento", error: (error as Error).message });
    }
  });
  
  // Configuración del catálogo
  // Vaciar carrito
  app.delete("/api/web/cart", async (req, res) => {
    try {
      // Obtener sessionId desde cookie
      let sessionId = req.cookies?.cart_session_id;
      
      if (!sessionId) {
        return res.status(400).json({ message: "No hay una sesión de carrito activa" });
      }
      
      // Buscar un carrito existente para esta sesión
      const existingCarts = await storage.getCartsBySessionId(sessionId);
      let cart = existingCarts.find(c => c.status === 'active');
      
      if (!cart) {
        return res.status(404).json({ message: "No se encontró un carrito activo" });
      }
      
      // Obtener los items del carrito
      const cartItems = await storage.getCartItemsByCartId(cart.id);
      
      // Eliminar todos los items
      for (const item of cartItems) {
        await storage.deleteCartItem(item.id);
      }
      
      // Actualizar el carrito
      await storage.updateCart(cart.id, {
        totalAmount: "0",
        totalItems: 0,
        updatedAt: new Date()
      });
      
      res.json({ success: true });
    } catch (error) {
      res.status(400).json({ message: "Error al vaciar el carrito", error: (error as Error).message });
    }
  });
  
  app.get("/api/web/catalog-settings", async (req, res) => {
    try {
      const settings = await storage.getCatalogSettings();
      res.json(settings || {
        storeName: "Punto Pastelero",
        storeDescription: "La mejor pastelería de la ciudad",
        primaryColor: "#3498db",
        secondaryColor: "#2ecc71",
        showOutOfStock: true,
        orderMinimum: "500",
        deliveryFee: "200"
      });
    } catch (error) {
      res.status(500).json({ message: "Error al obtener configuración", error: (error as Error).message });
    }
  });

  // Este endpoint ya existía y fue eliminado para evitar duplicación
  
  // Endpoint para obtener pedidos del usuario web
  app.get("/api/web/orders", async (req, res) => {
    if (!req.isAuthenticated()) {
      return res.status(401).json({ message: "No autorizado" });
    }
    
    try {
      // Obtener todos los pedidos
      const allOrders = await storage.getAllOrders();
      
      // Filtrar los pedidos web del usuario actual
      const userOrders = allOrders
        .filter(order => order.isWebOrder && order.customerData)
        .map(order => {
          let customerData = {};
          try {
            customerData = JSON.parse(order.customerData || '{}');
          } catch (e) {
            console.error("Error al parsear datos del cliente:", e);
          }
          
          // Si el usuario está autenticado, filtrar solo sus pedidos
          if (customerData.customerId === req.user.customerId || 
              customerData.email === req.user.email) {
            return order;
          }
          return null;
        })
        .filter(Boolean); // Eliminar nulls
      
      // Enriquecer con items de cada pedido
      const enrichedOrders = await Promise.all(
        userOrders.map(async (order) => {
          const items = await storage.getOrderItemsByOrderId(order.id);
          
          // Enriquecer los items con datos del producto
          const enrichedItems = await Promise.all(
            items.map(async (item) => {
              const product = await storage.getProduct(item.productId);
              return {
                ...item,
                productName: product ? product.name : "Producto desconocido"
              };
            })
          );
          
          return {
            ...order,
            items: enrichedItems
          };
        })
      );
      
      res.json(enrichedOrders);
    } catch (error) {
      res.status(500).json({ message: "Error al obtener pedidos", error: (error as Error).message });
    }
  });
  
  // Actualizar perfil de usuario web
  app.put("/api/web/user/profile", async (req, res) => {
    if (!req.isAuthenticated()) {
      return res.status(401).json({ message: "No autorizado" });
    }
    
    try {
      const { name, email, phone, address, city, province } = req.body;
      const userId = req.user.id;
      
      // Actualizar el usuario
      const updatedUser = await storage.updateUser(userId, {
        fullName: name
      });
      
      // Si el usuario está asociado a un cliente, actualizar también los datos del cliente
      if (req.user.customerId) {
        await storage.updateCustomer(req.user.customerId, {
          name, 
          email, 
          phone, 
          address,
          city,
          province
        });
      }
      
      const { password, ...userData } = updatedUser;
      res.json({
        ...userData,
        name: userData.fullName,
        email,
        phone,
        address,
        city,
        province
      });
    } catch (error) {
      res.status(500).json({ message: "Error al actualizar el perfil", error: (error as Error).message });
    }
  });
  
  // Cambiar contraseña de usuario web
  app.put("/api/web/user/password", async (req, res) => {
    if (!req.isAuthenticated()) {
      return res.status(401).json({ message: "No autorizado" });
    }
    
    try {
      const { currentPassword, newPassword } = req.body;
      const userId = req.user.id;
      
      // Verificar la contraseña actual
      const user = await storage.getUser(userId);
      if (!user) {
        return res.status(404).json({ message: "Usuario no encontrado" });
      }
      
      const passwordMatches = await comparePasswords(currentPassword, user.password);
      if (!passwordMatches) {
        return res.status(400).json({ message: "La contraseña actual es incorrecta" });
      }
      
      // Hash de la nueva contraseña
      const hashedPassword = await hashPassword(newPassword);
      
      // Actualizar la contraseña
      await storage.updateUser(userId, { password: hashedPassword });
      
      res.json({ success: true });
    } catch (error) {
      res.status(500).json({ message: "Error al cambiar la contraseña", error: (error as Error).message });
    }
  });

  // Reports endpoints
  app.get("/api/reports/sales-by-day", async (req, res) => {
    try {
      const { startDate, endDate } = req.query;
      const start = startDate ? new Date(startDate as string) : new Date(Date.now() - 7 * 24 * 60 * 60 * 1000); // Última semana por defecto
      const end = endDate ? new Date(endDate as string) : new Date();
      
      const sales = await storage.getAllSales() || [];
      
      // Mapa para almacenar ventas por día de la semana
      const dayNames = ["Domingo", "Lunes", "Martes", "Miércoles", "Jueves", "Viernes", "Sábado"];
      const daysSales: Record<string, number> = {};
      
      // Inicializar con ceros
      for (const day of dayNames) {
        daysSales[day] = 0;
      }
      
      // Agrupar ventas por día de la semana
      for (const sale of sales) {
        const saleDate = new Date(sale.timestamp as string);
        
        // Comprobar si la venta está dentro del rango
        if (saleDate >= start && saleDate <= end) {
          const dayName = dayNames[saleDate.getDay()];
          daysSales[dayName] += parseFloat(sale.total);
        }
      }
      
      // Preparar datos para el gráfico
      const result = {
        labels: Object.keys(daysSales),
        datasets: [
          {
            label: "Ventas por día",
            data: Object.values(daysSales).map(value => Math.round(value * 100) / 100), // Redondear a 2 decimales
            backgroundColor: "hsl(215, 70%, 60%)",
          },
        ],
      };
      
      res.json(result);
    } catch (error) {
      console.error("Error al generar reporte de ventas por día:", error);
      res.status(500).json({ error: "Error al generar reporte" });
    }
  });
  
  app.get("/api/reports/sales-by-category", async (req, res) => {
    try {
      const { startDate, endDate } = req.query;
      const start = startDate ? new Date(startDate as string) : new Date(Date.now() - 30 * 24 * 60 * 60 * 1000); // Último mes por defecto
      const end = endDate ? new Date(endDate as string) : new Date();
      
      const sales = await storage.getAllSales() || [];
      const products = await storage.getAllProducts() || [];
      
      // Crear categorías básicas de productos
      const categories = {
        "Pastelería": 0,
        "Chocolate": 0,
        "Harinas": 0,
        "Esencias": 0,
        "Colorantes": 0,
        "Otros": 0,
      };
      
      // Para cada venta en el rango
      for (const sale of sales) {
        const saleDate = new Date(sale.timestamp as string);
        
        // Comprobar si la venta está dentro del rango
        if (saleDate >= start && saleDate <= end) {
          // Obtener items de la venta
          const saleItems = await storage.getSaleItemsBySaleId(sale.id);
          
          for (const item of saleItems) {
            const product = products.find(p => p.id === item.productId);
            if (product) {
              // Determinar categoría basada en el nombre del producto
              let category = "Otros";
              if (product.name.toLowerCase().includes("chocolate") || product.name.toLowerCase().includes("cacao")) {
                category = "Chocolate";
              } else if (product.name.toLowerCase().includes("harina") || product.name.toLowerCase().includes("trigo")) {
                category = "Harinas";
              } else if (product.name.toLowerCase().includes("esencia") || product.name.toLowerCase().includes("vainilla")) {
                category = "Esencias";
              } else if (product.name.toLowerCase().includes("colorante") || product.name.toLowerCase().includes("color")) {
                category = "Colorantes";
              } else if (product.name.toLowerCase().includes("pastel") || product.name.toLowerCase().includes("torta")) {
                category = "Pastelería";
              }
              
              // Sumar al total de la categoría
              const itemTotal = parseFloat(item.price) * parseFloat(item.quantity);
              categories[category] += itemTotal;
            }
          }
        }
      }
      
      // Eliminar categorías sin ventas
      const filteredCategories: Record<string, number> = {};
      Object.entries(categories).forEach(([category, total]) => {
        if (total > 0) {
          filteredCategories[category] = total;
        }
      });
      
      // Si no hay categorías con ventas, mantener al menos una
      if (Object.keys(filteredCategories).length === 0) {
        filteredCategories["Sin ventas"] = 0;
      }
      
      // Colores para el gráfico
      const colors = [
        "hsl(215, 70%, 60%)",
        "hsl(260, 70%, 60%)",
        "hsl(10, 70%, 60%)",
        "hsl(130, 70%, 60%)",
        "hsl(45, 70%, 60%)",
        "hsl(300, 70%, 60%)",
      ];
      
      // Preparar datos para el gráfico de pie
      const result = {
        labels: Object.keys(filteredCategories),
        datasets: [
          {
            label: "Ventas por categoría",
            data: Object.values(filteredCategories).map(value => Math.round(value * 100) / 100), // Redondear a 2 decimales
            backgroundColor: colors.slice(0, Object.keys(filteredCategories).length),
            borderColor: Array(Object.keys(filteredCategories).length).fill("#ffffff"),
            borderWidth: 1,
          },
        ],
      };
      
      res.json(result);
    } catch (error) {
      console.error("Error al generar reporte de ventas por categoría:", error);
      res.status(500).json({ error: "Error al generar reporte" });
    }
  });
  
  app.get("/api/reports/sales-trend", async (req, res) => {
    try {
      const { startDate, endDate } = req.query;
      const start = startDate ? new Date(startDate as string) : new Date(Date.now() - 180 * 24 * 60 * 60 * 1000); // Últimos 6 meses por defecto
      const end = endDate ? new Date(endDate as string) : new Date();
      
      const sales = await storage.getAllSales() || [];
      
      // Mapa para almacenar ventas por mes
      const monthNames = ["Ene", "Feb", "Mar", "Abr", "May", "Jun", "Jul", "Ago", "Sep", "Oct", "Nov", "Dic"];
      const monthlySales: Record<string, number> = {};
      
      // Obtener el rango de meses
      const startMonth = start.getMonth();
      const startYear = start.getFullYear();
      const endMonth = end.getMonth();
      const endYear = end.getFullYear();
      
      // Inicializar meses en el rango
      for (let year = startYear; year <= endYear; year++) {
        const monthStart = year === startYear ? startMonth : 0;
        const monthEnd = year === endYear ? endMonth : 11;
        
        for (let month = monthStart; month <= monthEnd; month++) {
          const key = `${monthNames[month]} ${year}`;
          monthlySales[key] = 0;
        }
      }
      
      // Agrupar ventas por mes
      for (const sale of sales) {
        const saleDate = new Date(sale.timestamp as string);
        
        // Comprobar si la venta está dentro del rango
        if (saleDate >= start && saleDate <= end) {
          const key = `${monthNames[saleDate.getMonth()]} ${saleDate.getFullYear()}`;
          monthlySales[key] = (monthlySales[key] || 0) + parseFloat(sale.total);
        }
      }
      
      // Preparar datos para el gráfico
      const result = {
        labels: Object.keys(monthlySales),
        datasets: [
          {
            label: "Tendencia de Ventas",
            data: Object.values(monthlySales).map(value => Math.round(value * 100) / 100), // Redondear a 2 decimales
            borderColor: "hsl(215, 70%, 60%)",
            backgroundColor: "transparent",
            tension: 0.2,
          },
        ],
      };
      
      res.json(result);
    } catch (error) {
      console.error("Error al generar reporte de tendencia de ventas:", error);
      res.status(500).json({ error: "Error al generar reporte" });
    }
  });
  
  app.get("/api/reports/sales-detail", async (req, res) => {
    try {
      const { startDate, endDate } = req.query;
      const start = startDate ? new Date(startDate as string) : new Date(Date.now() - 30 * 24 * 60 * 60 * 1000); // Último mes por defecto
      const end = endDate ? new Date(endDate as string) : new Date();

      const sales = await storage.getAllSales() || [];
      const customers = await storage.getAllCustomers() || [];

      // Filtrar ventas por fecha
      const filteredSales = sales.filter(sale => {
        const saleDate = new Date(sale.timestamp as string);
        return saleDate >= start && saleDate <= end;
      });

      // Enriquecer datos de ventas y mantener la fecha como objeto para ordenarla
      const detailedSales = await Promise.all(filteredSales.map(async (sale) => {
        const customer = customers.find(c => c.id === sale.customerId);
        const saleItems = await storage.getSaleItemsBySaleId(sale.id);

        const dateObj = new Date(sale.timestamp as string);

        return {
          id: sale.id,
          dateObj,
          customer: customer ? customer.name : "Cliente no registrado",
          total: parseFloat(sale.total).toFixed(2),
          items: saleItems.length,
          status: sale.status || "completed",
        };
      }));

      // Ordenar por fecha (más recientes primero)
      detailedSales.sort((a, b) => b.dateObj.getTime() - a.dateObj.getTime());

      // Formatear fecha para la respuesta final
      const response = detailedSales.map(sale => ({
        id: sale.id,
        date: sale.dateObj.toLocaleDateString(),
        customer: sale.customer,
        total: sale.total,
        items: sale.items,
        status: sale.status,
      }));

      res.json(response);
    } catch (error) {
      console.error("Error al generar reporte detallado de ventas:", error);
      res.status(500).json({ error: "Error al generar reporte" });
    }
  });
  
  app.get("/api/reports/inventory-status", async (req, res) => {
    try {
      const products = await storage.getAllProducts() || [];
      
      // Categorizar productos por nivel de stock
      const inventoryStatus = {
        critical: 0,  // stock < 5
        low: 0,       // stock < 10
        normal: 0,    // stock < 50
        high: 0       // stock >= 50
      };
      
      for (const product of products) {
        const stock = parseFloat(product.stock);
        if (stock < 5) {
          inventoryStatus.critical++;
        } else if (stock < 10) {
          inventoryStatus.low++;
        } else if (stock < 50) {
          inventoryStatus.normal++;
        } else {
          inventoryStatus.high++;
        }
      }
      
      // Preparar datos para el gráfico
      const result = {
        labels: ["Crítico", "Bajo", "Normal", "Alto"],
        datasets: [
          {
            label: "Estado de Inventario",
            data: [
              inventoryStatus.critical,
              inventoryStatus.low,
              inventoryStatus.normal,
              inventoryStatus.high
            ],
            backgroundColor: [
              "hsl(0, 70%, 60%)",
              "hsl(45, 70%, 60%)",
              "hsl(215, 70%, 60%)",
              "hsl(130, 70%, 60%)"
            ],
            borderColor: Array(4).fill("#ffffff"),
            borderWidth: 1,
          },
        ],
      };
      
      res.json(result);
    } catch (error) {
      console.error("Error al generar reporte de estado de inventario:", error);
      res.status(500).json({ error: "Error al generar reporte" });
    }
  });
  
  // Product Categories endpoints
  app.get("/api/product-categories", async (req, res) => {
    try {
      const categories = await storage.getAllProductCategories();
      res.json(categories);
    } catch (error) {
      console.error("Error al obtener categorías:", error);
      res.status(500).json({ error: "Error al obtener categorías de productos" });
    }
  });
  
  app.get("/api/product-categories/root", async (req, res) => {
    try {
      const rootCategories = await storage.getProductCategoriesByParentId(null);
      res.json(rootCategories);
    } catch (error) {
      console.error("Error al obtener categorías raíz:", error);
      res.status(500).json({ error: "Error al obtener categorías principales" });
    }
  });
  
  app.get("/api/product-categories/:id/subcategories", async (req, res) => {
    try {
      const id = parseInt(req.params.id);
      const subCategories = await storage.getProductCategoriesByParentId(id);
      res.json(subCategories);
    } catch (error) {
      console.error("Error al obtener subcategorías:", error);
      res.status(500).json({ error: "Error al obtener subcategorías" });
    }
  });
  
  app.get("/api/product-categories/:id", async (req, res) => {
    try {
      const id = parseInt(req.params.id);
      const category = await storage.getProductCategory(id);
      
      if (!category) {
        return res.status(404).json({ error: "Categoría no encontrada" });
      }
      
      res.json(category);
    } catch (error) {
      console.error("Error al obtener categoría:", error);
      res.status(500).json({ error: "Error al obtener categoría" });
    }
  });
  
  app.post("/api/product-categories", async (req, res) => {
    try {
      const { name, description, imageUrl, active, displayOrder, slug, parentId } = req.body;

      // Validar campos requeridos
      if (!name || !slug) {
        return res.status(400).json({
          error: 'Campos requeridos faltantes',
          details: {
            name: !name ? 'El nombre es requerido' : undefined,
            slug: !slug ? 'El slug es requerido' : undefined
          }
        });
      }

      // Validar que el slug sea único
      const existingCategory = await storage.getProductCategoryBySlug(slug);
      if (existingCategory) {
        return res.status(400).json({
          error: 'El slug ya está en uso',
          details: {
            slug: 'Ya existe una categoría con este slug'
          }
        });
      }

      // Validar parentId si se proporciona
      if (parentId) {
        const parentCategory = await storage.getProductCategory(parentId);
        if (!parentCategory) {
          return res.status(400).json({
            error: 'Categoría padre no válida',
            details: {
              parentId: 'La categoría padre especificada no existe'
            }
          });
        }
      }

      const category = await storage.createProductCategory({
        name,
        description,
        imageUrl,
        active: active ?? true,
        displayOrder: displayOrder ?? 0,
        slug,
        parentId
      });

      res.json(category);
    } catch (error) {
      console.error('Error al crear categoría:', error);
      res.status(500).json({
        error: 'Error al crear la categoría',
        details: error instanceof Error ? error.message : 'Error desconocido'
      });
    }
  });
  
  app.put("/api/product-categories/:id", async (req, res) => {
    try {
      const id = parseInt(req.params.id);
      
      // Validar datos de entrada
      const schema = z.object({
        name: z.string().min(1, "El nombre es requerido").optional(),
        description: z.string().optional().nullable(),
        imageUrl: z.string().optional().nullable(),
        parentId: z.number().optional().nullable(),
        displayOrder: z.number().optional(),
        active: z.boolean().optional(),
        slug: z.string().min(1, "El slug es requerido").optional(),
        metaTitle: z.string().optional().nullable(),
        metaDescription: z.string().optional().nullable(),
      });
      
      const validation = schema.safeParse(req.body);
      if (!validation.success) {
        return res.status(400).json({ 
          error: "Datos de categoría inválidos", 
          details: validation.error.format()
        });
      }
      
      // Si hay parentId, verificar que exista la categoría padre
      if (req.body.parentId !== undefined) {
        // Evitar ciclos (una categoría no puede ser su propia subcategoría)
        if (req.body.parentId === id) {
          return res.status(400).json({ error: "Una categoría no puede ser su propia subcategoría" });
        }
        
        // Si parentId es null, se permite (es una categoría raíz)
        if (req.body.parentId !== null) {
          const parentCategory = await storage.getProductCategory(req.body.parentId);
          if (!parentCategory) {
            return res.status(400).json({ error: "La categoría padre no existe" });
          }
          
          // Verificar si no estamos creando un ciclo en la jerarquía
          let tempCategory = parentCategory;
          while (tempCategory && tempCategory.parentId) {
            if (tempCategory.parentId === id) {
              return res.status(400).json({ 
                error: "No se puede asignar como padre a una subcategoría (ciclo en la jerarquía)"
              });
            }
            tempCategory = await storage.getProductCategory(tempCategory.parentId);
          }
        }
      }
      
      const updatedCategory = await storage.updateProductCategory(id, req.body);
      res.json(updatedCategory);
    } catch (error) {
      console.error('Error al actualizar categoría:', error);
      res.status(500).json({
        error: 'Error al actualizar la categoría',
        details: error instanceof Error ? error.message : 'Error desconocido'
      });
    }
  });
  
  app.delete("/api/product-categories/:id", async (req, res) => {
    try {
      const id = parseInt(req.params.id);
      
      // Primero verificamos si la categoría existe
      const category = await storage.getProductCategory(id);
      if (!category) {
        return res.status(404).json({ error: "Categoría no encontrada" });
      }
      
      await storage.deleteProductCategory(id);
      res.json({ success: true, message: "Categoría eliminada correctamente" });
    } catch (error) {
      console.error("Error al eliminar categoría:", error);
      // Si el error es sobre categorías hijas o productos asignados, enviamos 400
      if (error instanceof Error && error.message.includes("subcategorías") || 
          error instanceof Error && error.message.includes("productos")) {
        return res.status(400).json({ error: error.message });
      }
      res.status(500).json({ error: "Error al eliminar categoría" });
    }
  });
  
  // Product-Category relation endpoints
  app.get("/api/products/:productId/categories", async (req, res) => {
    try {
      const productId = parseInt(req.params.productId);
      
      // Verificar que el producto exista
      const product = await storage.getProduct(productId);
      if (!product) {
        return res.status(404).json({ error: "Producto no encontrado" });
      }
      
      const categories = await storage.getProductCategoriesByProductId(productId);
      res.json(categories);
    } catch (error) {
      console.error("Error al obtener categorías del producto:", error);
      res.status(500).json({ error: "Error al obtener categorías del producto" });
    }
  });
  
  app.get("/api/product-categories/:categoryId/products", async (req, res) => {
    try {
      const categoryId = parseInt(req.params.categoryId);
      
      // Verificar que la categoría exista
      const category = await storage.getProductCategory(categoryId);
      if (!category) {
        return res.status(404).json({ error: "Categoría no encontrada" });
      }
      
      const products = await storage.getProductsByCategory(categoryId);
      res.json(products);
    } catch (error) {
      console.error("Error al obtener productos de la categoría:", error);
      res.status(500).json({ error: "Error al obtener productos de la categoría" });
    }
  });
  
  app.post("/api/products/:productId/categories/:categoryId", async (req, res) => {
    try {
      const productId = parseInt(req.params.productId);
      const categoryId = parseInt(req.params.categoryId);
      
      // Verificar que el producto y la categoría existan
      const product = await storage.getProduct(productId);
      if (!product) {
        return res.status(404).json({ error: "Producto no encontrado" });
      }
      
      const category = await storage.getProductCategory(categoryId);
      if (!category) {
        return res.status(404).json({ error: "Categoría no encontrada" });
      }
      
      // Verificar si ya existe la relación
      const existingRelation = await storage.getProductCategoryRelation(productId, categoryId);
      if (existingRelation) {
        return res.status(400).json({ error: "El producto ya está asignado a esta categoría" });
      }
      
      // Si es la primera categoría, marcarla como principal
      const productCategories = await storage.getProductCategoriesByProductId(productId);
      const isPrimary = productCategories.length === 0;
      
      const relation = await storage.addProductToCategory(productId, categoryId, isPrimary);
      res.status(201).json(relation);
    } catch (error) {
      console.error("Error al asignar producto a categoría:", error);
      res.status(500).json({ error: "Error al asignar producto a categoría" });
    }
  });
  
  app.delete("/api/products/:productId/categories/:categoryId", async (req, res) => {
    try {
      const productId = parseInt(req.params.productId);
      const categoryId = parseInt(req.params.categoryId);
      
      // Verificar que exista la relación
      const relation = await storage.getProductCategoryRelation(productId, categoryId);
      if (!relation) {
        return res.status(404).json({ error: "La relación no existe" });
      }
      
      // Si es la categoría principal, asignar otra como principal
      if (relation.isPrimary) {
        const otherCategories = await storage.getProductCategoriesByProductId(productId);
        const otherCategory = otherCategories.find(cat => cat.id !== categoryId);
        
        if (otherCategory) {
          await storage.updateProductCategoryRelation(productId, otherCategory.id, { isPrimary: true });
        }
      }
      
      await storage.removeProductFromCategory(productId, categoryId);
      res.json({ success: true, message: "Categoría quitada correctamente" });
    } catch (error) {
      console.error("Error al quitar categoría del producto:", error);
      res.status(500).json({ error: "Error al quitar categoría del producto" });
    }
  });

  // Compras
  app.get('/api/purchases', async (req, res) => {
    try {
      const purchases = await storage.getPurchases();
      res.json(purchases);
    } catch (error) {
      console.error('Error al obtener compras:', error);
      res.status(500).json({ error: 'Error al obtener compras' });
    }
  });

  app.get('/api/purchases/:id', async (req, res) => {
    try {
      const purchase = await storage.getPurchase(Number(req.params.id));
      if (!purchase) {
        return res.status(404).json({ error: 'Compra no encontrada' });
      }
      res.json(purchase);
    } catch (error) {
      console.error('Error al obtener compra:', error);
      res.status(500).json({ error: 'Error al obtener compra' });
    }
  });

  app.post('/api/purchases', async (req, res) => {
    try {
      const purchaseData = {
        ...req.body,
        userId: req.user?.id || 1, // Usar el ID del usuario autenticado o un valor por defecto
        timestamp: new Date().toISOString(),
        status: 'completed'
      };
      const purchase = await storage.createPurchase(purchaseData);

      // Actualizar el stock de los productos
      if (purchaseData.items && Array.isArray(purchaseData.items)) {
        for (const item of purchaseData.items) {
          const product = await storage.getProduct(item.productId);
          if (product) {
            const currentStock = parseFloat(product.stock.toString());
            const newStock = currentStock + parseFloat(item.quantity.toString());
            await storage.updateProduct(item.productId, { stock: newStock.toString() });
          }
        }
      }

      res.status(201).json(purchase);
    } catch (error) {
      console.error('Error al crear compra:', error);
      res.status(500).json({ error: 'Error al crear compra' });
    }
  });

  app.put('/api/purchases/:id', async (req, res) => {
    try {
      // Obtener la compra actual para comparar los items
      const currentPurchase = await storage.getPurchase(Number(req.params.id));
      if (!currentPurchase) {
        return res.status(404).json({ error: 'Compra no encontrada' });
      }

      // Revertir el stock de los items actuales
      if (currentPurchase.items && Array.isArray(currentPurchase.items)) {
        for (const item of currentPurchase.items) {
          const product = await storage.getProduct(item.productId);
          if (product) {
            const currentStock = parseFloat(product.stock.toString());
            const newStock = currentStock - parseFloat(item.quantity.toString());
            await storage.updateProduct(item.productId, { stock: newStock.toString() });
          }
        }
      }

      // Actualizar la compra
      const purchase = await storage.updatePurchase(Number(req.params.id), req.body);

      // Actualizar el stock con los nuevos items
      if (req.body.items && Array.isArray(req.body.items)) {
        for (const item of req.body.items) {
          const product = await storage.getProduct(item.productId);
          if (product) {
            const currentStock = parseFloat(product.stock.toString());
            const newStock = currentStock + parseFloat(item.quantity.toString());
            await storage.updateProduct(item.productId, { stock: newStock.toString() });
          }
        }
      }

      res.json(purchase);
    } catch (error) {
      console.error('Error al actualizar compra:', error);
      res.status(500).json({ error: 'Error al actualizar compra' });
    }
  });

  app.delete('/api/purchases/:id', async (req, res) => {
    try {
      await storage.deletePurchase(Number(req.params.id));
      res.status(204).send();
    } catch (error) {
      console.error('Error al eliminar compra:', error);
      res.status(500).json({ error: 'Error al eliminar compra' });
    }
  });

  // Items de compra
  app.get('/api/purchases/:id/items', async (req, res) => {
    try {
      const items = await storage.getPurchaseItems(Number(req.params.id));
      res.json(items);
    } catch (error) {
      console.error('Error al obtener items de compra:', error);
      res.status(500).json({ error: 'Error al obtener items de compra' });
    }
  });

  app.post('/api/purchases/:id/items', async (req, res) => {
    try {
      const itemData = {
        ...req.body,
        purchaseId: Number(req.params.id),
        total: Number(req.body.quantity) * Number(req.body.cost)
      };
      const item = await storage.createPurchaseItem(itemData);

      // Actualizar el stock del producto
      const product = await storage.getProduct(itemData.productId);
      if (product) {
        const currentStock = parseFloat(product.stock.toString());
        const newStock = currentStock + Number(itemData.quantity);
        await storage.updateProduct(itemData.productId, { stock: newStock.toString() });
      }

      res.status(201).json(item);
    } catch (error) {
      console.error('Error al crear item de compra:', error);
      res.status(500).json({ error: 'Error al crear item de compra' });
    }
  });

  // Endpoint para obtener información del usuario web actual
  app.get("/api/web/user", async (req, res) => {
    if (!req.isAuthenticated()) {
      return res.status(401).json({ message: "No autorizado" });
    }
    
    try {
      const userId = req.user.id;
      const user = await storage.getUser(userId);
      
      if (!user) {
        return res.status(404).json({ message: "Usuario no encontrado" });
      }
      
      // Si el usuario está asociado a un cliente, obtener sus datos
      let customerData = {};
      if (user.role === 'cliente') {
        const allCustomers = await storage.getAllCustomers();
        const customer = allCustomers.find(c => c.name === user.fullName);
        
        if (customer) {
          customerData = {
            customerId: customer.id,
            email: customer.email,
            phone: customer.phone,
            address: customer.address,
            city: customer.city,
            province: customer.province
          };
        }
      }
      
      // Devolver datos del usuario sin la contraseña
      const { password, ...userData } = user;
      res.json({
        ...userData,
        name: userData.fullName,
        ...customerData
      });
    } catch (error) {
      res.status(500).json({ message: "Error al obtener información del usuario", error: (error as Error).message });
    }
  });

  app.delete("/api/order-items/:id", async (req, res) => {
    try {
      const orderItemId = parseInt(req.params.id);
      
      // Obtener el ítem del pedido antes de eliminarlo para restaurar el stock
      const orderItem = await storage.getOrderItem(orderItemId);
      if (!orderItem) {
        return res.status(404).json({ message: "Ítem de pedido no encontrado" });
      }
      
      try {
        // Restaurar el stock reservado al eliminar un ítem de pedido
        const product = await storage.getProduct(orderItem.productId);
        if (product) {
          console.log(`[STOCK-RESTAURAR] Restaurando stock reservado para producto: "${product.name}", ID: ${product.id}, Stock actual: ${product.stock}, Cantidad a restaurar: ${orderItem.quantity}`);
          
          // Verificar si el producto es compuesto
          if (product.isComposite && product.components) {
            let components = [];
            try {
              components = typeof product.components === 'string' 
                ? JSON.parse(product.components) 
                : product.components;
              console.log(`[STOCK-RESTAURAR] Producto compuesto con ${components.length} componentes`);
            } catch (error) {
              console.error("[STOCK-RESTAURAR] Error al parsear componentes del producto:", error);
              components = [];
            }
            
            // Por cada componente, restaurar su stock reservado proporcionalmente
            for (const component of components) {
              const componentProduct = await storage.getProduct(component.productId);
              if (componentProduct) {
                const quantityToRestore = parseFloat(orderItem.quantity) * parseFloat(component.quantity);
                const currentReservedStock = parseFloat(componentProduct.reservedStock?.toString() || "0");
                const newReservedStock = currentReservedStock - quantityToRestore;
                
                console.log(`[STOCK-RESTAURAR] Restaurando stock reservado de componente: "${componentProduct.name}", Stock reservado anterior: ${currentReservedStock}, Cantidad a restaurar: ${quantityToRestore}, Nuevo stock reservado: ${newReservedStock}`);
                
                await storage.updateProduct(component.productId, { 
                  reservedStock: newReservedStock.toString() 
                });
              }
            }
          } else {
            // Para productos no compuestos (estándar)
            try {
              // Verificar si necesitamos aplicar factor de conversión
              let stockToRestore = parseFloat(orderItem.quantity);
              
              // Verificar si la unidad del item es diferente a la unidad base del producto
              if (product.baseUnit && orderItem.unit && orderItem.unit !== product.baseUnit && product.conversionRates) {
                const conversions = typeof product.conversionRates === 'string' 
                  ? JSON.parse(product.conversionRates) 
                  : product.conversionRates;
                
                console.log("[STOCK-RESTAURAR] Tasas de conversión:", conversions);
                
                if (conversions && conversions[orderItem.unit] && conversions[orderItem.unit].factor) {
                  const conversionFactor = parseFloat(conversions[orderItem.unit].factor);
                  stockToRestore = stockToRestore * conversionFactor;
                  console.log(`[STOCK-RESTAURAR] Aplicando factor de conversión ${conversionFactor} para ${orderItem.unit}`);
                  console.log(`[STOCK-RESTAURAR] Cantidad original ${orderItem.quantity}, cantidad a restaurar al stock reservado: ${stockToRestore}`);
                }
              }
              
              const currentReservedStock = parseFloat(product.reservedStock?.toString() || "0");
              const newReservedStock = currentReservedStock - stockToRestore;
              console.log(`[STOCK-RESTAURAR] Actualizando stock reservado - Stock reservado anterior: ${currentReservedStock}, Cantidad a restaurar: ${stockToRestore}, Nuevo stock reservado: ${newReservedStock}`);
              
              await storage.updateProduct(orderItem.productId, { 
                reservedStock: newReservedStock.toString() 
              });
            } catch (stockError) {
              console.error("[STOCK-RESTAURAR] Error al restaurar el stock reservado del producto:", stockError);
            }
          }
        }
      } catch (productError) {
        console.error("[STOCK-RESTAURAR] Error al procesar el producto para restaurar stock:", productError);
      }
      
      // Eliminar el ítem del pedido
      const result = await storage.deleteOrderItem(orderItemId);
      if (result) {
        res.status(200).json({ message: "Ítem de pedido eliminado correctamente" });
      } else {
        res.status(500).json({ message: "Error al eliminar ítem de pedido" });
      }
    } catch (error) {
      console.error("Error al eliminar ítem de pedido:", error);
      res.status(400).json({ message: "Error al eliminar ítem de pedido", error: (error as Error).message });
    }
  });

  // Endpoint para eliminar un ítem de orden específico
  app.delete("/api/order-items/:id", async (req, res) => {
    try {
      const itemId = parseInt(req.params.id);
      
      // Obtener el item antes de eliminarlo
      const orderItem = await storage.getOrderItem(itemId);
      if (!orderItem) {
        return res.status(404).json({ message: "Item de pedido no encontrado" });
      }
      
      // Obtener el producto asociado al item
      const product = await storage.getProduct(orderItem.productId);
      if (product) {
        console.log(`[STOCK-RESTAURAR] Restaurando stock para producto: "${product.name}", ID: ${product.id}, Stock actual: ${product.stock}, Cantidad a restaurar: ${orderItem.quantity}`);
        
        // Verificar si el producto es compuesto
        if (product.isComposite && product.components) {
          let components = [];
          try {
            components = typeof product.components === 'string' 
              ? JSON.parse(product.components) 
              : product.components;
            console.log(`[STOCK-RESTAURAR] Producto compuesto con ${components.length} componentes`);
          } catch (error) {
            console.error("[STOCK-RESTAURAR] Error al parsear componentes del producto:", error);
            components = [];
          }
          
          // Por cada componente, restaurar su stock proporcionalmente
          for (const component of components) {
            const componentProduct = await storage.getProduct(component.productId);
            if (componentProduct) {
              const quantityToRestore = parseFloat(orderItem.quantity) * parseFloat(component.quantity);
              const newComponentStock = parseFloat(componentProduct.stock.toString()) + quantityToRestore;
              console.log(`[STOCK-RESTAURAR] Restaurando stock de componente: "${componentProduct.name}", Stock anterior: ${componentProduct.stock}, Cantidad a restaurar: ${quantityToRestore}, Nuevo stock: ${newComponentStock}`);
              
              await storage.updateProduct(component.productId, { stock: newComponentStock.toString() });
            }
          }
        } else {
          // Para productos no compuestos (estándar)
          // Verificar si necesitamos aplicar factor de conversión
          let stockToRestore = parseFloat(orderItem.quantity);
          
          // Verificar si la unidad del item es diferente a la unidad base del producto
          if (product.baseUnit && orderItem.unit && orderItem.unit !== product.baseUnit && product.conversionRates) {
            const conversions = typeof product.conversionRates === 'string' 
              ? JSON.parse(product.conversionRates) 
              : product.conversionRates;
            
            if (conversions && conversions[orderItem.unit] && conversions[orderItem.unit].factor) {
              const conversionFactor = parseFloat(conversions[orderItem.unit].factor);
              stockToRestore = stockToRestore * conversionFactor;
              console.log(`[STOCK-RESTAURAR] Aplicando factor de conversión ${conversionFactor} para ${orderItem.unit}`);
              console.log(`[STOCK-RESTAURAR] Cantidad original ${orderItem.quantity}, cantidad a restaurar al stock: ${stockToRestore}`);
            }
          }
          
          const currentStock = parseFloat(product.stock.toString());
          const newStock = currentStock + stockToRestore;
          console.log(`[STOCK-RESTAURAR] Restaurando stock estándar - Stock anterior: ${currentStock}, Cantidad a restaurar: ${stockToRestore}, Nuevo stock: ${newStock}`);
          
          await storage.updateProduct(orderItem.productId, { stock: newStock.toString() });
        }
      }
      
      // Eliminar el item del pedido
      await storage.deleteOrderItem(itemId);
      
      res.json({ message: "Item de pedido eliminado correctamente" });
    } catch (error) {
      console.error("Error al eliminar item de pedido:", error);
      res.status(400).json({ message: "Error al eliminar item de pedido", error: (error as Error).message });
    }
  });

  // Ruta para generar reportes de ganancias
  app.get("/api/reports/profit", async (req, res) => {
    try {
      // Obtener parámetros de fecha desde la solicitud
      const startDate = req.query.startDate ? new Date(req.query.startDate as string) : new Date(new Date().setDate(new Date().getDate() - 30));
      const endDate = req.query.endDate ? new Date(req.query.endDate as string) : new Date();
      
      // Asegurar que la fecha de fin incluya todo el día
      endDate.setHours(23, 59, 59, 999);

      // Obtener todas las ventas
      const allSales = await storage.getAllSales() || [];
      
      // Filtrar ventas por fecha
      const filteredSales = allSales.filter((sale: any) => {
        const saleDate = new Date(sale.timestamp);
        return saleDate >= startDate && saleDate <= endDate;
      });
      
      // Obtener detalles de cada venta
      const salesDetails = await Promise.all(filteredSales.map(async (sale) => {
        // Obtener los items de la venta
        const saleItems = await storage.getSaleItemsBySaleId(sale.id);
        
        // Calcular costos y ganancias por item
        const itemsWithProfit = await Promise.all(saleItems.map(async (item) => {
          const product = await storage.getProduct(item.productId);
          const costPrice = product ? parseFloat(product.cost || "0") : 0;
          const sellPrice = parseFloat(item.price);
          const quantity = parseFloat(item.quantity);
          
          const totalCost = costPrice * quantity;
          const totalSell = sellPrice * quantity;
          const profit = totalSell - totalCost;
          const profitMargin = totalSell > 0 ? (profit / totalSell) * 100 : 0;
          
          return {
            ...item,
            productName: product ? product.name : "Producto desconocido",
            costPrice,
            profit,
            profitMargin
          };
        }));
        
        // Calcular totales para la venta
        const totalCost = itemsWithProfit.reduce((sum, item) => sum + (item.costPrice * parseFloat(item.quantity)), 0);
        const totalSell = parseFloat(sale.total);
        const totalProfit = totalSell - totalCost;
        const profitMargin = totalSell > 0 ? (totalProfit / totalSell) * 100 : 0;
        
        // Obtener información del cliente
        let customerInfo = "Cliente no registrado";
        if (sale.customerId) {
          const customer = await storage.getCustomer(sale.customerId);
          if (customer) {
            customerInfo = customer.name;
          }
        }
        
        return {
          id: sale.id,
          date: sale.timestamp,
          customer: customerInfo,
          items: itemsWithProfit,
          totalCost,
          totalSell,
          totalProfit,
          profitMargin
        };
      }));
      
      // Calcular resumen del periodo
      const summary = {
        periodStart: startDate,
        periodEnd: endDate,
        totalSales: filteredSales.length,
        totalRevenue: salesDetails.reduce((sum, sale) => sum + sale.totalSell, 0),
        totalCost: salesDetails.reduce((sum, sale) => sum + sale.totalCost, 0),
        totalProfit: salesDetails.reduce((sum, sale) => sum + sale.totalProfit, 0),
        averageProfitMargin: salesDetails.length > 0 
          ? salesDetails.reduce((sum, sale) => sum + sale.profitMargin, 0) / salesDetails.length 
          : 0,
        // Ventas por día para gráfico
        dailySales: getDailySalesSummary(salesDetails) || []
      };
      
      res.json({
        summary,
        salesDetails: salesDetails || []
      });
      
    } catch (error) {
      console.error("Error al generar reporte de ganancias:", error);
      res.status(500).json({ 
        error: "Error al generar reporte de ganancias",
        summary: {
          periodStart: new Date(),
          periodEnd: new Date(),
          totalSales: 0,
          totalRevenue: 0,
          totalCost: 0,
          totalProfit: 0,
          averageProfitMargin: 0,
          dailySales: []
        },
        salesDetails: []
      });
    }
  });
  
  // Función para agrupar ventas por día
  function getDailySalesSummary(salesDetails) {
    const dailyMap = new Map();
    
    salesDetails.forEach(sale => {
      const date = new Date(sale.date);
      const dateKey = `${date.getFullYear()}-${String(date.getMonth() + 1).padStart(2, '0')}-${String(date.getDate()).padStart(2, '0')}`;
      
      if (!dailyMap.has(dateKey)) {
        dailyMap.set(dateKey, {
          date: dateKey,
          revenue: 0,
          cost: 0,
          profit: 0,
          salesCount: 0
        });
      }
      
      const dailyData = dailyMap.get(dateKey);
      dailyMap.set(dateKey, {
        ...dailyData,
        revenue: dailyData.revenue + sale.totalSell,
        cost: dailyData.cost + sale.totalCost,
        profit: dailyData.profit + sale.totalProfit,
        salesCount: dailyData.salesCount + 1
      });
    });
    
    // Convertir el Map a un array ordenado por fecha
    return Array.from(dailyMap.values()).sort((a, b) => a.date.localeCompare(b.date));
  }

  // Ruta para generar reportes de productos más rentables
  app.get("/api/reports/profitable-products", async (req, res) => {
    try {
      // Obtener parámetros de fecha desde la solicitud
      const startDate = req.query.startDate ? new Date(req.query.startDate as string) : new Date(new Date().setDate(new Date().getDate() - 30));
      const endDate = req.query.endDate ? new Date(req.query.endDate as string) : new Date();
      
      // Asegurar que la fecha de fin incluya todo el día
      endDate.setHours(23, 59, 59, 999);

      // Obtener todas las ventas
      const allSales = await storage.getAllSales() || [];
      
      // Filtrar ventas por fecha
      const filteredSales = allSales.filter((sale: any) => {
        const saleDate = new Date(sale.timestamp);
        return saleDate >= startDate && saleDate <= endDate;
      });
      
      // Obtener todos los productos
      const products = await storage.getAllProducts() || [];
      
      // Mapa para acumular datos por producto
      const productMap = new Map();
      
      // Procesar cada venta y sus items
      for (const sale of filteredSales) {
        const saleItems = await storage.getSaleItemsBySaleId(sale.id);
        
        for (const item of saleItems) {
          const product = products.find(p => p.id === item.productId);
          if (!product) continue;
          
          const costPrice = parseFloat(product.cost || "0");
          const sellPrice = parseFloat(item.price);
          const quantity = parseFloat(item.quantity);
          
          const totalCost = costPrice * quantity;
          const totalSell = sellPrice * quantity;
          const profit = totalSell - totalCost;
          
          const productId = product.id;
          if (!productMap.has(productId)) {
            productMap.set(productId, {
              id: productId,
              name: product.name,
              totalQuantity: 0,
              totalRevenue: 0,
              totalCost: 0,
              totalProfit: 0
            });
          }
          
          const productData = productMap.get(productId);
          productMap.set(productId, {
            ...productData,
            totalQuantity: productData.totalQuantity + quantity,
            totalRevenue: productData.totalRevenue + totalSell,
            totalCost: productData.totalCost + totalCost,
            totalProfit: productData.totalProfit + profit
          });
        }
      }
      
      // Convertir el mapa a array y calcular márgenes de ganancia
      let productProfits = Array.from(productMap.values()).map(product => {
        const profitMargin = product.totalRevenue > 0 
          ? (product.totalProfit / product.totalRevenue) * 100 
          : 0;
          
        return {
          ...product,
          profitMargin
        };
      });
      
      // Ordenar por ganancia total (de mayor a menor)
      productProfits = productProfits.sort((a, b) => b.totalProfit - a.totalProfit);
      
      // Siempre devolver un array, incluso si está vacío
      res.json(productProfits || []);
      
    } catch (error) {
      console.error("Error al generar reporte de productos rentables:", error);
      res.status(500).json({ error: "Error al generar reporte de productos rentables" });
    }
  });

  // Actualización masiva de precio de costo por porcentaje
  app.post('/api/products/update-cost-by-percentage', async (req, res) => {
    try {
      const { percentage, filterByCategoryId, filterBySupplierId } = req.body;
      
      // Validación básica
      if (typeof percentage !== 'number' || isNaN(percentage)) {
        return res.status(400).json({ 
          error: 'El porcentaje debe ser un número válido'
        });
      }
      
      // Obtener productos según los filtros
      let products = await storage.getAllProducts();
      
      // Aplicar filtro por categoría si se proporciona
      if (filterByCategoryId) {
        const categoryProducts = await storage.getProductsByCategory(filterByCategoryId);
        const categoryProductIds = new Set(categoryProducts.map(p => p.id));
        products = products.filter(p => categoryProductIds.has(p.id));
      }
      
      // Aplicar filtro por proveedor si se proporciona
      if (filterBySupplierId) {
        products = products.filter(p => p.supplierId === filterBySupplierId);
      }
      
      // Actualizar el costo de cada producto y recalcular precios
      const updatedProducts = [];
      for (const product of products) {
        const unitsPerPack = parseFloat(product.unitsPerPack?.toString() || "1");

        // Determinar el costo actual y el costo de bulto, si existe
        const currentPackCost = product.packCost ? parseFloat(product.packCost.toString()) : null;
        const currentCost = parseFloat(product.cost?.toString() || "0");

        if (currentPackCost !== null) {
          // Si existe costo por bulto, aplicar aumento sobre ese valor
          const newPackCost = currentPackCost * (1 + percentage / 100);
          const unitCost = unitsPerPack > 0 ? newPackCost / unitsPerPack : newPackCost;
          const roundedUnitCost = Math.round(unitCost * 100) / 100;

          // Obtener los valores actuales del producto
          const ivaRate = parseFloat(product.iva?.toString() || "21");
          const shippingRate = parseFloat(product.shipping?.toString() || "0");
          const profitRate = parseFloat(product.profit?.toString() || "55");
          const wholesaleProfitRate = parseFloat(product.wholesaleProfit?.toString() || "35");

          const costWithIva = roundedUnitCost * (1 + ivaRate / 100);
          const costWithShipping = costWithIva * (1 + shippingRate / 100);
          const newPrice = Math.round(costWithShipping * (1 + profitRate / 100) * 100) / 100;
          const newWholesalePrice = Math.round(costWithShipping * (1 + wholesaleProfitRate / 100) * 100) / 100;

          const updatedProduct = await storage.updateProduct(product.id, {
            cost: roundedUnitCost.toString(),
            packCost: newPackCost.toString(),
            price: newPrice.toString(),
            wholesalePrice: newWholesalePrice.toString(),
            lastUpdated: new Date()
          });
          updatedProducts.push(updatedProduct);
        } else if (currentCost) {
          // Si no hay costo por bulto, aumentar el costo unitario directamente
          const newCost = currentCost * (1 + percentage / 100);
          const roundedCost = Math.round(newCost * 100) / 100;

          const ivaRate = parseFloat(product.iva?.toString() || "21");
          const shippingRate = parseFloat(product.shipping?.toString() || "0");
          const profitRate = parseFloat(product.profit?.toString() || "55");
          const wholesaleProfitRate = parseFloat(product.wholesaleProfit?.toString() || "35");

          const costWithIva = roundedCost * (1 + ivaRate / 100);
          const costWithShipping = costWithIva * (1 + shippingRate / 100);
          const newPrice = Math.round(costWithShipping * (1 + profitRate / 100) * 100) / 100;
          const newWholesalePrice = Math.round(costWithShipping * (1 + wholesaleProfitRate / 100) * 100) / 100;

          const updatedProduct = await storage.updateProduct(product.id, {
            cost: roundedCost.toString(),
            price: newPrice.toString(),
            wholesalePrice: newWholesalePrice.toString(),
            lastUpdated: new Date()
          });
          updatedProducts.push(updatedProduct);
        }
      }
      
      res.json({
        message: `Se actualizó el costo de ${updatedProducts.length} productos con un aumento del ${percentage}%`,
        updatedProductsCount: updatedProducts.length,
        updatedProducts: updatedProducts // Incluir los productos actualizados en la respuesta
      });
      
    } catch (error) {
      console.error('Error al actualizar costos por porcentaje:', error);
      res.status(500).json({ 
        error: 'Error al actualizar costos de productos', 
        message: (error as Error).message 
      });
    }
  });
  
  // Actualización masiva de precio de costo por archivo (usando código de proveedor)
  app.post('/api/products/update-cost-by-file', async (req, res) => {
    try {
      const { products: productUpdates, supplierId, keepCurrentPrices = false } = req.body;
      
      // Validación básica
      if (!Array.isArray(productUpdates)) {
        return res.status(400).json({ 
          error: 'Se requiere un array de productos para actualizar' 
        });
      }
      
      const results = {
        success: 0,
        errors: [] as Array<{ supplierCode: string; message: string; details?: string }>,
        updatedProducts: [] as any[]
      };
      
      // Obtener todos los productos para buscar por código de proveedor
      let allProducts = await storage.getAllProducts();
      
      // Filtrar por proveedor si se especifica
      if (supplierId) {
        allProducts = allProducts.filter(p => p.supplierId === supplierId);
      }
      
      // Crear un mapa para búsqueda eficiente por código de proveedor
      const productsBySupplierCode = new Map();
      allProducts.forEach(product => {
        if (product.supplierCode) {
          productsBySupplierCode.set(product.supplierCode, product);
        }
      });
      
      // Procesar cada actualización de producto
      for (const update of productUpdates) {
        const { supplierCode, packCost } = update;
        
        if (!supplierCode) {
          results.errors.push({
            supplierCode: 'desconocido',
            message: 'Código de proveedor no proporcionado',
            details: 'El código de proveedor es requerido para actualizar el producto'
          });
          continue;
        }
        
        if (typeof packCost !== 'number' || isNaN(packCost)) {
          results.errors.push({
            supplierCode,
            message: 'Costo inválido',
            details: `El costo proporcionado (${packCost}) no es un número válido`
          });
          continue;
        }

        if (packCost < 0) {
          results.errors.push({
            supplierCode,
            message: 'Costo inválido',
            details: 'El costo no puede ser negativo'
          });
          continue;
        }
        
        const product = productsBySupplierCode.get(supplierCode);
        
        if (!product) {
          results.errors.push({
            supplierCode,
            message: 'Producto no encontrado',
            details: 'No se encontró ningún producto con este código de proveedor'
          });
          continue;
        }
        
        try {
          // Obtener los valores actuales del producto
          const ivaRate = parseFloat(product.iva?.toString() || "21");
          const shippingRate = parseFloat(product.shipping?.toString() || "0");
          const profitRate = parseFloat(product.profit?.toString() || "55");
          const wholesaleProfitRate = parseFloat(product.wholesaleProfit?.toString() || "35");

// Si el producto se compra por bulto, calcular el costo unitario
const unitsPerPack = parseFloat(product.unitsPerPack?.toString() || "1");
const unitCost = unitsPerPack > 0 ? packCost / unitsPerPack : packCost;

// Preparar datos de actualización
const updateData: any = {
  cost: unitCost.toString(),
  packCost: packCost.toString(),
  lastUpdated: new Date()
};

          // Solo actualizar precios si no se debe mantener los actuales
          if (!keepCurrentPrices) {
            // Calcular nuevo precio minorista partiendo del costo unitario
            const costWithIva = unitCost * (1 + (ivaRate / 100));
            const costWithShipping = costWithIva * (1 + (shippingRate / 100));
            const newPrice = Math.round(costWithShipping * (1 + (profitRate / 100)) * 100) / 100;

            // Calcular nuevo precio mayorista
            const newWholesalePrice = Math.round(costWithShipping * (1 + (wholesaleProfitRate / 100)) * 100) / 100;
            
            updateData.price = newPrice.toString();
            updateData.wholesalePrice = newWholesalePrice.toString();
          }
          
          // Actualizar el producto
          const updatedProduct = await storage.updateProduct(product.id, updateData);
          results.updatedProducts.push(updatedProduct);
          results.success++;
          
        } catch (error) {
          results.errors.push({
            supplierCode,
            message: 'Error al actualizar producto',
            details: (error as Error).message
          });
        }
      }
      
      res.json({
        message: `Se actualizaron ${results.success} productos. Hubo ${results.errors.length} errores.`,
        results
      });
      
    } catch (error) {
      console.error('Error al actualizar costos por archivo:', error);
      res.status(500).json({ 
        error: 'Error al actualizar costos de productos', 
        message: (error as Error).message 
      });
    }
  });

  // Actualización de costos mediante scraping
  app.post('/api/products/update-cost-by-scrape', async (req, res) => {
    try {
      const {
        supplierId,
        url,
        productSelector,
        codeSelector,
        priceSelector,
        keepCurrentPrices = false,
      } = req.body;

      if (!url || !productSelector || !codeSelector || !priceSelector) {
        return res.status(400).json({
          error: 'Faltan parámetros para realizar el scraping',
        });
      }

      const productUpdates = await scrapePrices(
        url,
        productSelector,
        codeSelector,
        priceSelector,
      );

      const results = {
        success: 0,
        errors: [] as Array<{ supplierCode: string; message: string; details?: string }>,
        updatedProducts: [] as any[],
      };

      let allProducts = await storage.getAllProducts();

      if (supplierId) {
        allProducts = allProducts.filter(p => p.supplierId === supplierId);
      }

      const productsBySupplierCode = new Map<string, any>();
      allProducts.forEach(product => {
        if (product.supplierCode) {
          productsBySupplierCode.set(product.supplierCode, product);
        }
      });

      for (const update of productUpdates) {
        const { supplierCode, packCost } = update;

        if (!supplierCode) {
          results.errors.push({
            supplierCode: 'desconocido',
            message: 'Código de proveedor no proporcionado',
            details: 'El código de proveedor es requerido para actualizar el producto',
          });
          continue;
        }

        if (typeof packCost !== 'number' || isNaN(packCost)) {
          results.errors.push({
            supplierCode,
            message: 'Costo inválido',
            details: `El costo proporcionado (${packCost}) no es un número válido`,
          });
          continue;
        }

        if (packCost < 0) {
          results.errors.push({
            supplierCode,
            message: 'Costo inválido',
            details: 'El costo no puede ser negativo',
          });
          continue;
        }

        const product = productsBySupplierCode.get(supplierCode);

        if (!product) {
          results.errors.push({
            supplierCode,
            message: 'Producto no encontrado',
            details: 'No se encontró ningún producto con este código de proveedor',
          });
          continue;
        }

        try {
          const ivaRate = parseFloat(product.iva?.toString() || '21');
          const shippingRate = parseFloat(product.shipping?.toString() || '0');
          const profitRate = parseFloat(product.profit?.toString() || '55');
          const wholesaleProfitRate = parseFloat(product.wholesaleProfit?.toString() || '35');

          const unitsPerPack = parseFloat(product.unitsPerPack?.toString() || '1');
          const unitCost = unitsPerPack > 0 ? packCost / unitsPerPack : packCost;

          const updateData: any = {
            cost: unitCost.toString(),
            packCost: packCost.toString(),
            lastUpdated: new Date(),
          };

          if (!keepCurrentPrices) {
            const costWithIva = unitCost * (1 + ivaRate / 100);
            const costWithShipping = costWithIva * (1 + shippingRate / 100);
            const newPrice = Math.round(costWithShipping * (1 + profitRate / 100) * 100) / 100;
            const newWholesalePrice = Math.round(costWithShipping * (1 + wholesaleProfitRate / 100) * 100) / 100;

            updateData.price = newPrice.toString();
            updateData.wholesalePrice = newWholesalePrice.toString();
          }

          const updatedProduct = await storage.updateProduct(product.id, updateData);
          results.updatedProducts.push(updatedProduct);
          results.success++;
        } catch (error) {
          results.errors.push({
            supplierCode,
            message: 'Error al actualizar producto',
            details: (error as Error).message,
          });
        }
      }

      res.json({
        message: `Se actualizaron ${results.success} productos. Hubo ${results.errors.length} errores.`,
        results,
      });
    } catch (error) {
      console.error('Error al actualizar costos por scraping:', error);
      res.status(500).json({
        error: 'Error al actualizar costos mediante scraping',
        message: (error as Error).message,
      });
    }
  });

  // Bank Accounts endpoints
  app.get("/api/bank-accounts", async (req, res) => {
    try {
      const accounts = await getBankAccounts();
      res.json(accounts);
    } catch (error) {
      res.status(500).json({ message: "Error al obtener cuentas bancarias", error: (error as Error).message });
    }
  });

  app.post("/api/bank-accounts", async (req, res) => {
    try {
      const account = await createBankAccount(req.body);
      res.status(201).json(account);
    } catch (error) {
      res.status(400).json({ message: "Error al crear cuenta bancaria", error: (error as Error).message });
    }
  });

  app.put("/api/bank-accounts/:id", async (req, res) => {
    try {
      const id = parseInt(req.params.id);
      const account = await updateBankAccount(id, req.body);
      res.json(account);
    } catch (error) {
      res.status(400).json({ message: "Error al actualizar cuenta bancaria", error: (error as Error).message });
    }
  });

  app.delete("/api/bank-accounts/:id", async (req, res) => {
    try {
      const id = parseInt(req.params.id);
      await deleteBankAccount(id);
      res.json({ success: true });
    } catch (error) {
      res.status(400).json({ message: "Error al eliminar cuenta bancaria", error: (error as Error).message });
    }
  });

  // Production Orders endpoints
  app.get("/api/production-orders", async (req, res) => {
    try {
      const orders = await getProductionOrders();
      res.json(orders);
    } catch (error) {
      res.status(500).json({ message: "Error al obtener órdenes de producción", error: (error as Error).message });
    }
  });

  app.post("/api/production-orders", async (req, res) => {
    try {
      const order = await createProductionOrder(req.body);
      res.status(201).json(order);
    } catch (error) {
      res.status(400).json({ message: "Error al crear orden de producción", error: (error as Error).message });
    }
  });

  app.put("/api/production-orders/:id", async (req, res) => {
    try {
      const id = parseInt(req.params.id);
      const order = await updateProductionOrder(id, req.body);
      res.json(order);
    } catch (error) {
      res.status(400).json({ message: "Error al actualizar orden de producción", error: (error as Error).message });
    }
  });

  app.delete("/api/production-orders/:id", async (req, res) => {
    try {
      const id = parseInt(req.params.id);
      await deleteProductionOrder(id);
      res.json({ success: true });
    } catch (error) {
      res.status(400).json({ message: "Error al eliminar orden de producción", error: (error as Error).message });
<<<<<<< HEAD
    }
  });

  // AFIP integration endpoints
  app.get("/api/afip/status", async (_req, res) => {
    try {
      const status = await checkAfipStatus();
      res.json(status);
    } catch (error) {
      res.status(500).json({ message: "Error consultando AFIP", error: (error as Error).message });
    }
  });

  app.post("/api/afip/invoices", async (req, res) => {
    try {
      const result = await createAfipInvoice(req.body);
      res.status(201).json(result);
    } catch (error) {
      res.status(400).json({ message: "Error enviando factura a AFIP", error: (error as Error).message });
    }
  });

  // Endpoint para renovar la sesión
  app.post("/api/refresh-session", async (req, res) => {
    try {
      if (!req.session.passport?.user) {
        return res.status(401).json({ 
          code: "SESSION_EXPIRED",
          message: "No hay sesión activa" 
        });
      }

      // Verificar si el usuario existe
      const user = await storage.getUser(req.session.passport.user);
      if (!user) {
        return res.status(401).json({ 
          code: "USER_NOT_FOUND",
          message: "Usuario no encontrado" 
        });
      }

      // Renovar la sesión
      req.session.touch();
      
      return res.status(200).json({ 
        message: "Sesión renovada exitosamente",
        user: {
          id: user.id,
          username: user.username,
          fullName: user.fullName,
          role: user.role
        }
      });
    } catch (error) {
      console.error("Error al renovar la sesión:", error);
      return res.status(500).json({ 
        code: "INTERNAL_ERROR",
        message: "Error al renovar la sesión" 
      });
    }
  });

  // Quotation endpoints
  app.post("/api/quotations", async (req, res) => {
    const { clientId, dateValidUntil, items, notes } = req.body;
    const userId = req.user?.id;

    if (!userId) {
      return res.status(401).json({ error: "Unauthorized" });
    }

    try {
      // Calcular el total del presupuesto
      const totalAmount = items.reduce((sum: number, item: any) => sum + item.subtotal, 0);

      // Crear el presupuesto
      const [quotation] = await db.insert(quotations).values({
        clientId: Number(clientId),
        dateValidUntil: new Date(dateValidUntil),
        status: "pending",
        totalAmount: totalAmount.toString(),
        notes,
        createdBy: userId,
      }).returning();

      // Agregar los items del presupuesto
      const quotationItemsData = items.map((item: any) => ({
        quotationId: quotation.id,
        productId: item.productId,
        quantity: item.quantity.toString(),
        unitPrice: item.unitPrice.toString(),
        subtotal: item.subtotal.toString(),
      }));

      await db.insert(quotationItems).values(quotationItemsData);

      return res.status(201).json({ success: true, quotation });
    } catch (error) {
      console.error("Error creating quotation:", error);
      return res.status(500).json({ error: "Failed to create quotation" });
    }
  });

  app.get("/api/quotations", async (req, res) => {
    const userId = req.user?.id;
    if (!userId) {
      return res.status(401).json({ error: "Unauthorized" });
    }

    try {
      const quotations = await db.select().from(quotations).orderBy(quotations.dateCreated);
      return res.json(quotations);
    } catch (error) {
      console.error("Error fetching quotations:", error);
      return res.status(500).json({ error: "Failed to fetch quotations" });
    }
  });

  app.get("/api/quotations/:id", async (c) => {
    const userId = c.get("userId");
    if (!userId) {
      return c.json({ error: "Unauthorized" }, 401);
    }

    const id = c.req.param("id");

    try {
      const [quotation] = await db.select().from(quotations).where(eq(quotations.id, parseInt(id)));
      if (!quotation) {
        return c.json({ error: "Quotation not found" }, 404);
      }

      const items = await db.select().from(quotationItems).where(eq(quotationItems.quotationId, quotation.id));
      return c.json({ ...quotation, items });
    } catch (error) {
      console.error("Error fetching quotation:", error);
      return c.json({ error: "Failed to fetch quotation" }, 500);
    }
  });

  app.put("/api/quotations/:id/status", async (c) => {
    const userId = c.get("userId");
    if (!userId) {
      return c.json({ error: "Unauthorized" }, 401);
    }

    const id = c.req.param("id");
    const { status } = await c.req.json();

    try {
      const [quotation] = await db.select().from(quotations).where(eq(quotations.id, parseInt(id)));
      if (!quotation) {
        return c.json({ error: "Quotation not found" }, 404);
      }

      // Si el presupuesto es aprobado, crear una factura
      if (status === "approved") {
        const items = await db.select().from(quotationItems).where(eq(quotationItems.quotationId, quotation.id));
        
        // Crear la factura
        const [invoice] = await db.insert(sales).values({
          clientId: quotation.clientId,
          date: new Date(),
          totalAmount: quotation.totalAmount,
          status: "pending",
          createdBy: userId,
          quotationId: quotation.id,
        }).returning();

        // Agregar los items a la factura

        const invoiceItemsData = items.map((item) => ({
          saleId: invoice.id,
          productId: item.productId,
          quantity: item.quantity,
          unitPrice: item.unitPrice,
          subtotal: item.subtotal,
        }));

        await db.insert(saleItems).values(invoiceItemsData);
      }

      // Actualizar el estado del presupuesto
      await db.update(quotations)
        .set({ status })
        .where(eq(quotations.id, parseInt(id)));

      return c.json({ success: true });
    } catch (error) {
      console.error("Error updating quotation status:", error);
      return c.json({ error: "Failed to update quotation status" }, 500);
=======
>>>>>>> b731830c
    }
  });
  // ... existing code ...
  const server = createServer(app);
  return server;
}
// ... existing code ...<|MERGE_RESOLUTION|>--- conflicted
+++ resolved
@@ -4901,7 +4901,6 @@
       res.json({ success: true });
     } catch (error) {
       res.status(400).json({ message: "Error al eliminar orden de producción", error: (error as Error).message });
-<<<<<<< HEAD
     }
   });
 
@@ -5093,8 +5092,6 @@
     } catch (error) {
       console.error("Error updating quotation status:", error);
       return c.json({ error: "Failed to update quotation status" }, 500);
-=======
->>>>>>> b731830c
     }
   });
   // ... existing code ...
