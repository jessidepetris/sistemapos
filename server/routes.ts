--- conflicted
+++ resolved
@@ -4476,23 +4476,16 @@
           const profitRate = parseFloat(product.profit?.toString() || "55");
           const wholesaleProfitRate = parseFloat(product.wholesaleProfit?.toString() || "35");
 
-          // Si el producto se compra por bulto, calcular el costo unitario
-          const unitsPerPack = parseFloat(product.unitsPerPack?.toString() || "1");
-<<<<<<< HEAD
-          const unitCost = unitsPerPack > 0 ? packCost / unitsPerPack : packCost;
-=======
-          const unitCost = unitsPerPack > 0 ? newCost / unitsPerPack : newCost;
->>>>>>> 739ba690
-
-          // Preparar datos de actualización
-          const updateData: any = {
-            cost: unitCost.toString(),
-<<<<<<< HEAD
-            packCost: packCost.toString(),
-=======
->>>>>>> 739ba690
-            lastUpdated: new Date()
-          };
+// Si el producto se compra por bulto, calcular el costo unitario
+const unitsPerPack = parseFloat(product.unitsPerPack?.toString() || "1");
+const unitCost = unitsPerPack > 0 ? packCost / unitsPerPack : packCost;
+
+// Preparar datos de actualización
+const updateData: any = {
+  cost: unitCost.toString(),
+  packCost: packCost.toString(),
+  lastUpdated: new Date()
+};
 
           // Solo actualizar precios si no se debe mantener los actuales
           if (!keepCurrentPrices) {
