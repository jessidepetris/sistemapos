--- conflicted
+++ resolved
@@ -2927,7 +2927,6 @@
           resolvedCustomerId = existing.id;
         }
       }
-<<<<<<< HEAD
 
       let finalCustomerData: any = { ...customerData };
       if (resolvedCustomerId) {
@@ -2945,8 +2944,6 @@
           };
         }
       }
-=======
->>>>>>> ab18af30
       
       // Crear la orden
       const order = await storage.createOrder({
@@ -2959,11 +2956,7 @@
         source: "web",
         paymentMethod: paymentMethod, // efectivo o transferencia
         customerId: resolvedCustomerId || undefined,
-<<<<<<< HEAD
         customerData: JSON.stringify(finalCustomerData) // almacenamos los datos del cliente en formato JSON
-=======
-        customerData: JSON.stringify(customerData) // almacenamos los datos del cliente en formato JSON
->>>>>>> ab18af30
       });
       
       // Crear items de la orden
@@ -2990,11 +2983,7 @@
         total: order.total,
         status: order.status,
         customerId: order.customerId,
-<<<<<<< HEAD
         customerData: finalCustomerData,
-=======
-        customerData,
->>>>>>> ab18af30
         paymentMethod,
         items: await storage.getOrderItemsByOrderId(order.id),
         timestamp: order.timestamp
@@ -3211,13 +3200,7 @@
       const userOrders = allOrders.filter(order => {
         if (!order.isWebOrder) return false;
 
-<<<<<<< HEAD
-=======
-        if (order.customerId && req.user.customerId) {
-          return order.customerId === req.user.customerId;
-        }
-
->>>>>>> ab18af30
+
         if (order.customerData) {
           try {
             const data = JSON.parse(order.customerData);
@@ -3230,11 +3213,9 @@
           } catch (e) {
             console.error("Error al parsear datos del cliente:", e);
           }
-<<<<<<< HEAD
         } else if (order.customerId && req.user.customerId) {
           return order.customerId === req.user.customerId;
-=======
->>>>>>> ab18af30
+
         }
 
         return false;
@@ -3257,7 +3238,7 @@
           );
 
           let customerInfo: any = {};
-<<<<<<< HEAD
+
           if (order.customerData) {
             try {
               customerInfo = JSON.parse(order.customerData);
@@ -3265,9 +3246,7 @@
               console.error("Error al parsear datos del cliente:", e);
             }
           } else if (order.customerId) {
-=======
-          if (order.customerId) {
->>>>>>> ab18af30
+
             const customer = await storage.getCustomer(order.customerId);
             if (customer) {
               customerInfo = {
@@ -3279,15 +3258,6 @@
                 province: customer.province,
               };
             }
-<<<<<<< HEAD
-=======
-          } else if (order.customerData) {
-            try {
-              customerInfo = JSON.parse(order.customerData);
-            } catch (e) {
-              console.error("Error al parsear datos del cliente:", e);
-            }
->>>>>>> ab18af30
           }
 
           return {
