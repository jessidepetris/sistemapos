--- conflicted
+++ resolved
@@ -122,11 +122,7 @@
               }
             />
           </div>
-<<<<<<< HEAD
-          
-=======
-         
->>>>>>> 7a4c6723
+
           <div className="mt-4">
             <h4 className="text-sm font-medium mb-3">Códigos de Barras Registrados:</h4>
             {barcodesList.length === 0 ? (
@@ -136,10 +132,7 @@
             ) : (
               <div className="space-y-2">
                 {barcodesList.map((barcode, index) => (
-<<<<<<< HEAD
-=======
 
->>>>>>> 7a4c6723
                   <div
                     key={index}
                     className="flex items-center justify-between p-3 border rounded-md"
