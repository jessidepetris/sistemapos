--- conflicted
+++ resolved
@@ -13,10 +13,7 @@
 import { useToast } from "@/hooks/use-toast";
 import { Plus, Trash } from "lucide-react";
 import { ProductLabel } from "../printing/ProductLabel";
-<<<<<<< HEAD
 import { LabelPreview } from "../printing/LabelPreview";
-=======
->>>>>>> 6d3089ea
 import { Select, SelectContent, SelectItem, SelectTrigger, SelectValue } from "@/components/ui/select";
 import { Card, CardContent, CardDescription, CardHeader, CardTitle } from "@/components/ui/card";
 
@@ -111,7 +108,6 @@
                 <SelectItem value="circle">Circular</SelectItem>
               </SelectContent>
             </Select>
-<<<<<<< HEAD
             <LabelPreview
               description={form.watch('name') || ''}
               barcode={newBarcode || barcodesList[0] || '0000000000000'}
@@ -126,11 +122,7 @@
               }
             />
           </div>
-          
-=======
-          </div>
-
->>>>>>> 6d3089ea
+         
           <div className="mt-4">
             <h4 className="text-sm font-medium mb-3">Códigos de Barras Registrados:</h4>
             {barcodesList.length === 0 ? (
@@ -140,14 +132,11 @@
             ) : (
               <div className="space-y-2">
                 {barcodesList.map((barcode, index) => (
-<<<<<<< HEAD
+
                   <div
                     key={index}
                     className="flex items-center justify-between p-3 border rounded-md"
                   >
-=======
-                  <div key={index} className="flex items-center justify-between p-3 border rounded-md">
->>>>>>> 6d3089ea
                     <span className="font-mono">{barcode}</span>
                     <div className="flex gap-2">
                       <ProductLabel
