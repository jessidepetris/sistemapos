--- conflicted
+++ resolved
@@ -185,41 +185,38 @@
               )}
             />
 
-            <FormField
-              control={form.control}
-              name="unitsPerPack"
-              render={({ field }) => (
-                <FormItem>
-                  <FormLabel>Unidades por Bulto</FormLabel>
-                  <FormControl>
-                    <Input
-                      type="number"
-                      step="1"
-                      min="1"
-                      {...field}
-<<<<<<< HEAD
-                      onChange={(e) => {
-                        field.onChange(parseFloat(e.target.value));
-                        // Recalcular costo unitario al cambiar unidades por bulto
-                        const pack = form.getValues("packCost") || 0;
-                        const units = parseFloat(e.target.value) || 1;
-                        if (units > 0) {
-                          form.setValue("cost", Math.round((pack / units) * 100) / 100);
-                        }
-                        recalculatePrice();
-                        recalculateWholesalePrice();
-                      }}
-=======
->>>>>>> 739ba690
-                    />
-                  </FormControl>
-                  <FormDescription>
-                    Cantidad de unidades que trae el bulto
-                  </FormDescription>
-                  <FormMessage />
-                </FormItem>
-              )}
-            />
+<FormField
+  control={form.control}
+  name="unitsPerPack"
+  render={({ field }) => (
+    <FormItem>
+      <FormLabel>Unidades por Bulto</FormLabel>
+      <FormControl>
+        <Input
+          type="number"
+          step="1"
+          min="1"
+          {...field}
+          onChange={(e) => {
+            field.onChange(parseFloat(e.target.value));
+            // Recalcular costo unitario al cambiar unidades por bulto
+            const pack = form.getValues("packCost") || 0;
+            const units = parseFloat(e.target.value) || 1;
+            if (units > 0) {
+              form.setValue("cost", Math.round((pack / units) * 100) / 100);
+            }
+            recalculatePrice();
+            recalculateWholesalePrice();
+          }}
+        />
+      </FormControl>
+      <FormDescription>
+        Cantidad de unidades que trae el bulto
+      </FormDescription>
+      <FormMessage />
+    </FormItem>
+  )}
+/>
             
             <FormField
               control={form.control}
